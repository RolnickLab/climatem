# NOTE: as of 14th Oct, I am also trying to get this to work for multiple variables.

import glob
import os
import zipfile
from typing import Dict, List, Optional, Tuple, Union

import cartopy.crs as ccrs
import cartopy.feature as cfeature
import cv2
import matplotlib.pyplot as plt
import numpy as np
import torch
import xarray as xr

# JK: consider using the __init__.py for path handling
# feel free to move this to the constants instead for consistency!
from climatem import MAPPINGS_DIR

from climatem.constants import (  # INPUT4MIPS_NOM_RES,; INPUT4MIPS_TEMP_RES,
    AVAILABLE_MODELS_FIRETYPE,
    CMIP6_NOM_RES,
    CMIP6_TEMP_RES,
    DATA_DIR,
    LAT,
    LON,
    NO_OPENBURNING_VARS,
    OPENBURNING_MODEL_MAPPING,
    SEQ_LEN,
)
from climatem.emulator_utils import get_logger

log = get_logger()


# base data set: implements copy to slurm, get item etc pp
# cmip6 data set: model wise
# input4mips data set: same per model
# from datamodule create one of these per train/test/val


def plot_species(data, coordinates, var, out_dir, num_video):
    """Plot the given species data on a map with a colorbar."""

    #print("plotting")
    # min_temp = np.floor(100 * data.min()) / 100
    # max_temp = np.ceil(100 * data.max()) / 100

    # can't use ceiling for precipitation due to units...
    if var == "tas":
        min_temp = np.floor(data.min())
        max_temp = np.ceil(data.max())
    elif var == "pr":
        min_temp = data.min()
        max_temp = data.max()
    else:
        print("Variable not recognized, please choose 'tas' or 'pr'")

    longitudes, latitudes = np.unique(coordinates[:, 1]), np.unique(coordinates[:, 0])

    for y in range(65):
        year = 1850 + y
        #print(year)
        for m in range(12):
            if num_video == "after_causal":
                data_ym = data[y * 12 + m].reshape((96, 144))
            else:
                data_ym = data[y, m].reshape((96, 144))
            # Create a figure with specified size and axis with a map projection
            fig, ax = plt.subplots(subplot_kw={"projection": ccrs.PlateCarree()}, figsize=(12, 8))
            ax.coastlines()

            vmin, vmax = min_temp, max_temp  # Minimum and maximum values for colorbar

            # Define number of color levels (adjust based on your colormap)
            num_levels = 16
            levels = np.linspace(vmin, vmax, num_levels + 1)

            # NOTE: I should probably set the cmap here to be better, and maybe to depend on the variable
            # Add filled contours of the emissions data to the map (extend='both') is an option to extend colorbar in both directions
            # c = ax.contourf(longitudes, latitudes, data_ym, transform=ccrs.PlateCarree(), cmap='RdBu_r', vmin=min_temp, vmax=max_temp)
            c = ax.contourf(longitudes, latitudes, data_ym, transform=ccrs.PlateCarree(), cmap="RdBu_r", levels=levels)

            # do I really want this to be a contourf plot?

            # Add a colorbar to the map
            cbar = fig.colorbar(c, ax=ax, orientation="vertical", fraction=0.04, pad=0.05)

            if var == "tas":
                cbar.set_label("Temperature", rotation=270, labelpad=15)
            elif var == "pr":
                cbar.set_label("Precipitation", rotation=270, labelpad=15)
            else:
                # Need to make this better.
                cbar.set_label("Variable?", rotation=270, labelpad=15)

            # Add some map features for context
            ax.add_feature(cfeature.BORDERS, linestyle=":")
            ax.add_feature(cfeature.COASTLINE)
            ax.add_feature(cfeature.LAND, edgecolor="black")

            # Label the axes with latitude and longitude values
            ax.set_xticks(np.arange(-180, 181, 30), crs=ccrs.PlateCarree())
            ax.set_yticks(np.arange(-90, 91, 30), crs=ccrs.PlateCarree())
            ax.set_xticklabels(np.arange(-180, 181, 30))
            ax.set_yticklabels(np.arange(-90, 91, 30))
            ax.gridlines(draw_labels=False)

            # Set the title
            # ax.set_title(f"{var} averaged over {years}")

            fname = f"{out_dir}/{var}_{year}_{m}_plot.png"
            plt.title(f"YEAR : {year}, MONTH: {m}")
            plt.savefig(fname)
            plt.close()

    img_array = []

    for y in range(65):
        year = 1850 + y
        #print(year)
        # for j, month in enumerate(months_list):
        for m in range(12):
            filename = f"{out_dir}/{var}_{year}_{m}_plot.png"
            # filename = f"{out_dir}/plot_{i}.png"
            img = cv2.imread(filename)
            height, width, layers = img.shape
            size = (width, height)
            img_array.append(img)

    out = cv2.VideoWriter(f"{out_dir}/video_{num_video}.mp4", cv2.VideoWriter_fourcc(*"DIVX"), 15, size)

    for i in range(len(img_array)):
        out.write(img_array[i])
    out.release()


def plot_species_anomaly(data, coordinates, var, out_dir, num_video, method="monthly_mean"):
    """
    Plot the given species anomaly data on a map with a colorbar.

    The anomaly is the monthly anomaly from the monthly mean for the whole time period of the data.
    """

    #print("plotting")

    longitudes, latitudes = np.unique(coordinates[:, 1]), np.unique(coordinates[:, 0])

    # compute the monthly anomaly here, but simply subtracting the monthly mean
    if method == "monthly_mean":
        data = data - np.mean(data, axis=0)

    # also possible to compute the monthly anomaly scaled by the standard dev. of the data for that month
    elif method == "monthly_scaled":
        data = (data - np.mean(data, axis=0)) / np.std(data, axis=0)

    else:
        print("Method not recognized, please choose 'monthly_mean' or 'monthly_scaled'")
    # also compute the monthly anomaly adjusted for the effect of emissions
    # detrended_data = data - co2_sum * coefficient

    # possible option for min and max values, they are simply for the colorbar
    # min_temp = np.floor(100 * data.min()) / 100
    # max_temp = np.ceil(100 * data.max()) / 100
    min_temp = np.floor(data.min())
    max_temp = np.ceil(data.max())

    for y in range(100):
        year = 1850 + y
        #print(year)
        for m in range(12):
            if num_video == "after_causal":
                data_ym = data[y * 12 + m].reshape((96, 144))
            else:
                data_ym = data[y, m].reshape((96, 144))
            # Create a figure with specified size and axis with a map projection
            fig, ax = plt.subplots(subplot_kw={"projection": ccrs.PlateCarree()}, figsize=(12, 8))
            ax.coastlines()

            vmin, vmax = min_temp, max_temp  # Minimum and maximum values for colorbar

            # Define number of color levels (adjust based on your colormap)
            num_levels = 16
            levels = np.linspace(vmin, vmax, num_levels + 1)

            # Add filled contours of the emissions data to the map
            # c = ax.contourf(longitudes, latitudes, data_ym, transform=ccrs.PlateCarree(), cmap='RdBu_r', vmin=min_temp, vmax=max_temp)
            c = ax.contourf(longitudes, latitudes, data_ym, transform=ccrs.PlateCarree(), cmap="RdBu_r", levels=levels)

            # do I really want this to be a contourf plot?

            # Add a colorbar to the map
            cbar = fig.colorbar(c, ax=ax, orientation="vertical", fraction=0.04, pad=0.05)
            cbar.set_label("Temperature", rotation=270, labelpad=15)

            # Add some map features for context
            ax.add_feature(cfeature.BORDERS, linestyle=":")
            ax.add_feature(cfeature.COASTLINE)
            ax.add_feature(cfeature.LAND, edgecolor="black")

            # Label the axes with latitude and longitude values
            ax.set_xticks(np.arange(-180, 181, 30), crs=ccrs.PlateCarree())
            ax.set_yticks(np.arange(-90, 91, 30), crs=ccrs.PlateCarree())
            ax.set_xticklabels(np.arange(-180, 181, 30))
            ax.set_yticklabels(np.arange(-90, 91, 30))
            ax.gridlines(draw_labels=False)

            # Set the title
            # ax.set_title(f"{var} averaged over {years}")

            fname = f"{out_dir}/{var}_{year}_{m}_plot.png"
            plt.title(f"YEAR : {year}, MONTH: {m}")
            plt.savefig(fname)
            plt.close()

    img_array = []

    for y in range(100):
        year = 1850 + y
        #print(year)
        # for j, month in enumerate(months_list):
        for m in range(12):
            filename = f"{out_dir}/{var}_{year}_{m}_plot.png"
            # filename = f"{out_dir}/plot_{i}.png"
            img = cv2.imread(filename)
            height, width, layers = img.shape
            size = (width, height)
            img_array.append(img)

    out = cv2.VideoWriter(f"{out_dir}/video_{num_video}.mp4", cv2.VideoWriter_fourcc(*"DIVX"), 15, size)

    for i in range(len(img_array)):
        out.write(img_array[i])
    out.release()


class ClimateDataset(torch.utils.data.Dataset):
    def __init__(
        self,
        years: Union[int, str] = "2015-2020",
        mode: str = "train",  # Train or test maybe # deprecated
        output_save_dir: Optional[str] = DATA_DIR,
        climate_model: str = "NorESM2-LM",  # implementing single model only for now
        num_ensembles: int = 1,  # 1 for first ensemble, -1 for all
        scenarios: Union[List[str], str] = ["ssp126", "ssp370", "ssp585"],
        historical_years: Union[Union[int, str], None] = "1850-1900",
        # NOTE:() here we are trying to implement multiple variables
        out_variables: Union[str, List[str]] = "pr",
        in_variables: Union[str, List[str]] = ["BC_sum", "SO2_sum", "CH4_sum", "CO2_sum"],
        seq_to_seq: bool = True,  # TODO: implement if false
        channels_last: bool = False,
        load_data_into_mem: bool = True,  # Keeping this true be default for now
        input_transform=None,  # TODO: implement
        input_normalization="z-norm",  # TODO: implement
        output_transform=None,
        output_normalization="z-norm",
        seasonality_removal: bool = True,
        *args,
        **kwargs,
    ):
        """
        Args:
            years (Union[int,str], optional): test years. Defaults to "2015-2020".
            mode (str, optional): _description_. Defaults to "train".
            climate_model (str, optional): climate model from options "NorESM2-LM", "CESM2", "GISS-??". Defaults to "NorESM2-LM".
            historical_years (Union[Union[int, str], None], optional): meaningless parameter TODO. Defaults to "1850-1900".
            out_variables (Union[str, List[str]], optional): output variable of precipitation "pr", temperature "tas". Defaults to "pr".
            in_variables (Union[str, List[str]], optional): TBC. Defaults to ["BC_sum","SO2_sum", "CH4_sum", "CO2_sum"].
            seq_to_seq (bool, optional): _description_. Defaults to True.
            load_data_into_mem (bool, optional): _description_. Defaults to True.
            output_normalization (str, optional): _description_. Defaults to "z-norm".
            seasonality_removal (bool, optional): remove season through monthly normalisation. Defaults to True.
        """

        super().__init__()
        self.test_dir = output_save_dir
        self.output_save_dir = output_save_dir

        self.channels_last = channels_last
        self.load_data_into_mem = load_data_into_mem

        if isinstance(in_variables, str):
            in_variables = [in_variables]
        if isinstance(out_variables, str):
            out_variables = [out_variables]
        if isinstance(scenarios, str):
            scenarios = [scenarios]

        self.scenarios = scenarios

        if isinstance(years, int):
            self.years = years
        else:
            self.years = self.get_years_list(
                years, give_list=True
            )  # Can use this to split data into train/val eg. 2015-2080 train. 2080-2100 val.

        if historical_years is None:
            self.historical_years = []
        elif isinstance(historical_years, int):
            self.historical_years = historical_years
        else:
            self.historical_years = self.get_years_list(
                historical_years, give_list=True
            )  # Can use this to split data into train/val eg. 2015-2080 train. 2080-2100 val.
        self.n_years = len(self.years) + len(self.historical_years)

        self.seasonality_removal = seasonality_removal

        if climate_model in AVAILABLE_MODELS_FIRETYPE:
            openburning_specs = OPENBURNING_MODEL_MAPPING[climate_model]
        else:
            openburning_specs = OPENBURNING_MODEL_MAPPING["other"]

        ds_kwargs = dict(
            scenarios=scenarios,
            years=self.years,
            historical_years=self.historical_years,
            channels_last=channels_last,
            openburning_specs=openburning_specs,
            mode=mode,
            output_save_dir=output_save_dir,
            seq_to_seq=seq_to_seq,
            seasonality_removal=self.seasonality_removal,
        )
        # creates on cmip and on input4mip dataset
        #print("creating input4mips")
        self.input4mips_ds = Input4MipsDataset(variables=in_variables, **ds_kwargs)
        #print("creating cmip6")
        # self.cmip6_ds=self.input4mips_ds
        self.cmip6_ds = CMIP6Dataset(
            climate_model=climate_model, num_ensembles=num_ensembles, variables=out_variables, **ds_kwargs
        )

    # NOTE:() changing this so it can deal with with grib files and netcdf files
    # this operates variable wise now.... #TODO: sizes for input4mips / adapt to mulitple vars
    def load_into_mem(
        self, paths: List[List[str]], num_vars: int, channels_last=True, seq_to_seq=True
    ):  # -> np.ndarray():
        """
        Take a file structure of netcdf or grib files and load them into memory.

        Args:
            paths (List[List[str]]): absolute to filepath
            num_vars (int): number of input variables e.g. pr, tas, etc.
            channels_last (bool, optional): reshape data to channels. Defaults to True.
            seq_to_seq (bool, optional): TBC. Defaults to True. #TODO
        """

        array_list = []
        #print("paths:", paths)
        #print("length paths", len(paths))

        # I need to check here that it is doing the right thing
        for vlist in paths:
            #print("length_paths_list", len(vlist))
            # print the last three characters of the first element of vlist
            # NOTE:() assert that they are either .nc or .grib - and print an error!
            if vlist[0][-3:] == ".nc":
                temp_data = xr.open_mfdataset(
                    vlist, concat_dim="time", combine="nested"
                ).compute()  # .compute is not necessary but eh, doesn't hurt
                # ignore the bnds dimension
                temp_data = temp_data.drop_dims("bnds")
                #print("Temp data at the point of reading it in:", temp_data)
            elif vlist[0][-5:] == ".grib":
                # need to install cfgrib, eccodes and likely ecmwflibs to make sure this cfgrib engine works and is available
                temp_data = xr.open_mfdataset(vlist, engine="cfgrib", concat_dim="time", combine="nested").compute()
                #print("Temp data at the point of reading it in:", temp_data)
            # then get rid of this with some assert ^ see above
            else:
                print("File extension not recognized, please use either .nc or .grib")

            temp_data = temp_data.to_array().to_numpy()  # Should be of shape (vars, 1036*num_scenarios, 96, 144)

            #print("Temp data shape:", temp_data.shape)
            # temp_data = temp_data.squeeze() # (1036*num_scanarios, 96, 144)
            array_list.append(temp_data)

        #print("length of the array list:", len(array_list))
        temp_data = np.concatenate(array_list, axis=0)

        #print("Temp data shape after concatenation:", temp_data.shape)

        #print("SEQ_LEN:", SEQ_LEN)

        # this is not very neat, but it calc
        if paths[0][0][-5:] == ".grib":
            years = len(paths[0])
            temp_data = temp_data.reshape(num_vars, years, SEQ_LEN, -1)
            #print("temp data shape", temp_data.shape)

        else:
            years = len(paths[0])
            temp_data = temp_data.reshape(num_vars, years, SEQ_LEN, LON, LAT)
            #print("temp data shape", temp_data.shape)

        # create a new array with the first 3 columns, and then tuple(lon, lat)

        if seq_to_seq is False:
            temp_data = temp_data[:, :, -1, :, :]  # only take last time step
            temp_data = np.expand_dims(temp_data, axis=2)
            #print("seq to 1 temp data shape", temp_data.shape)
        if channels_last:
            temp_data = temp_data.transpose((1, 2, 3, 4, 0))
        elif paths[0][0][-5:] == ".grib":
            #print("In elif paths[0][0][-5:] == '.grib'")
            temp_data = temp_data.transpose((1, 2, 0, 3))
        else:
            temp_data = temp_data.transpose((1, 2, 0, 3, 4))
        #print("final temp data shape", temp_data.shape)
        return temp_data

        # (86*num_scenarios!, 12, vars, 96, 144). Desired shape where 86*num_scenaiors can be the batch dimension. Can get items of shape (batch_size, 12, 96, 144) -> #TODO: confirm that one item should be one year of one scenario
        # or maybe without being split into lats and lons...if we are working on the icosahedral? (years, months, no. of vars, no. of unique coords)

    # NOTE:() rewriting this currently to try to use icosahedral code...
    def load_coordinates_into_mem(self, paths: List[List[str]]) -> np.ndarray:
        """
        Load the coordinates into memory.

        Args:
            paths (List[List[str]]): absolute to filepaths to the data

        Returns:
            np.ndarray: coordinates
        """
<<<<<<< HEAD
        print("length paths", len(paths))
        if paths[0][0][-5:] == ".grib":
            # we have no lat and lon in grib files, so we need to fill it up from elsewhere, from the mapping.txt file:
            coordinates = np.loadtxt(
                "/home/mila/s/sebastian.hickman/work/new_climatem/climatem/climatem/vertex_lonlat_mapping.txt"
=======
        #print("length paths", len(paths))
        # NOTE:(seb) this is so hacky, change soon
        if paths[0][0][-5:] == ".grib":
            # we have no lat and lon in grib files, so we need to fill it up from elsewhere, from the mapping.txt file:
            coordinates = np.loadtxt(
                MAPPINGS_DIR / "vertex_lonlat_mapping.txt"
>>>>>>> 07c9aa41
            )
            coordinates = coordinates[:, 1:]

        else:
            for vlist in [paths[0]]:
                #print("I am in the else of load_coordinates_into_mem")
                #print("length_paths_list", len(vlist))
                temp_data = xr.open_mfdataset(
                    vlist, concat_dim="time", combine="nested"
                ).compute()  # .compute is not necessary but eh, doesn't hurt
<<<<<<< HEAD
                print("self.in_variables:", self.in_variables)
                # NOTE:() - should this be for all possible variables? Not sure...
=======
                #print("self.in_variables:", self.in_variables)
                # NOTE:(seb) - should this be for all possible variables? Not sure...
>>>>>>> 07c9aa41
                if (
                    "tas" in self.in_variables
                    or "pr" in self.in_variables
                    or "psl" in self.in_variables
                    or "ts" in self.in_variables
                ):
                    array_list_lon = temp_data.lon.to_numpy()
                    # print('array_list_lon shape:', array_list_lon.shape)
                    array_list_lon = array_list_lon[:]
                    array_list_lat = temp_data.lat.to_numpy()
                    array_list_lat = array_list_lat[:]
                else:
                    array_list_lon = temp_data.lon.to_numpy()
                    array_list_lat = temp_data.lat.to_numpy()
            coordinates = np.meshgrid(array_list_lon, array_list_lat)
            coordinates = np.c_[coordinates[1].flatten(), coordinates[0].flatten()]

        return coordinates

    @staticmethod
    def create_multi_res_data(data, num_months_aggregated):
        num_months_aggregated = np.asarray(num_months_aggregated)
        num_months_aggregated_total = num_months_aggregated.sum()
        if data.shape[1] % num_months_aggregated_total != 0:
            print("WARNING:num_months_aggregated does not divide time dimension. Dropping last few months.")
            end_idx = (data.shape[1] // num_months_aggregated_total) * num_months_aggregated_total
            data = data[:, :end_idx]

    @staticmethod
    def aggregate_months(data, num_months_aggregated):
        """Divide the data into chunks of size num_months_aggregated and use the average of each chunk."""
        # check if time dim is divisible by num_months_aggregated
        # if not print warning and drop the last few months
        if data.shape[1] % num_months_aggregated != 0:
            print("WARNING:num_months_aggregated does not divide time dimension. Dropping last few months.")
            end_idx = (data.shape[1] // num_months_aggregated) * num_months_aggregated
            data = data[:, :end_idx]

        # introduce a new dimension of size num_months_aggregated

        #print("Inside aggregate_months, and the data before reshaping is:", data.shape)
        reshaped_data = data.reshape(data.shape[0], -1, num_months_aggregated, *data.shape[2:])
        #print("Still inside aggregate months, reshaped_data shape:", reshaped_data.shape)

        # average over the new dimension
        aggregated_data = np.nanmean(reshaped_data, axis=2)
        #print("Shape of the aggregated data?:", aggregated_data.shape)
        return aggregated_data

    def split_data_by_interval(self, data, tau, ratio_train, interval_length=100):
        """Given a dataset and interval length, divide the data into intervals, then splits each interval into training
        and validation indices based on ratio."""
        assert interval_length <= data.shape[0], "interval length is longer than the data"

        idx_train, idx_valid = [], []
        t_max = data.shape[0]
        n_intervals = t_max // interval_length

        # split each interval into train and validation
        for i in range(n_intervals):
            start = i * interval_length
            n_train_interval = int(interval_length * ratio_train)
            idx_train.extend(range(start + tau, start + n_train_interval))
            idx_valid.extend(range(start + n_train_interval, start + interval_length))

        idx_train, idx_valid = np.array(idx_train), np.array(idx_valid)
        return idx_train, idx_valid

    def get_overlapping_sequences(self, data, idxs, tau):
        """
        Given a dataset, time indices, and lag, generate sequences.

        Return input sequences and next step labels.
        """
        x_list, y_list = [], []
        for idx in idxs:
            x_idx = data[idx - tau : idx]  # input includes tau lagged time steps
            y_idx = data[idx]  # labels are the next time step
            x_list.append(x_idx)
            y_list.append(y_idx)

        return x_list, y_list

    def get_causal_data(
        self,
        tau,
        channels_last,
        num_vars,
        num_scenarios,
        num_ensembles,
        num_years,
        mode,
        num_months_aggregated=1,
        ratio_train=None,
        interval_length=100,
    ):
        """
        Constructs dataset for causal discovery model.

        Splits each scenario into training and validation sets, then generates overlapping sequences.
        """
        #print(f"Getting causal data [mode={mode}] ...")

        # NOTE:() hack to overwrite the number of years
        num_years = self.length
        #print("In get_causal_data, num_years:", num_years)

        data = self.Data

        #print("Here in get_causal_data, self.length:", self.length)

        if channels_last:
            # (n, t, lon, lat, n_vars) -> (n, t, n_vars, lon, lat)
            data = data.transpose((0, 1, 4, 2, 3))

        # n = num_scenarios, t = n_years * 12
        # TODO: breaks if not same number of years in each scenario i.e. historical vs ssp

        try:
            # (years, months, vars, lon, lat) -> (scenrios, years*months, vars, lon, lat)
            # Regular data shape before reshaping: (101, 12, 1, 96, 144)
            # Regular data shape after reshaping: (1, 1212, 1, 96, 144)
            #print("Trying to regrid to lon, lat if we have regular data...")
            # data = data.reshape(num_scenarios, num_years, num_vars, LON, LAT)

            data = data.reshape(num_scenarios, num_years * 12, num_vars, LON, LAT)

        except ValueError:
<<<<<<< HEAD
            print(
                "I saw a ValueError and now I am reshaping the data differently, probably as I have icosahedral data!"
            )
=======
            # print(
            #     "I saw a ValueError and now I am reshaping the data differently, probably as I have icosahedral data!"
            # )
            # I need to include the number of years in the reshape here...!
            # How to access it? As the length of the list of paths?
            # NOTE: currently hardcoding 101 year long sequences...need to unhack this...
            # NOTE:(seb) now we hard code that we want to change to num_years*12, like we had before
            # this -1 should probably be changed to reflect the number of coordinates that we have for the icosahedral grid...
            # also the .txt file will not be right for different resolutions!!!!
>>>>>>> 07c9aa41



            #print("Data shape before reshaping:", data.shape)
            #print("JUST CHECKING I AM HERE")
            # note that this was returning the wrong shape if we have more than one ensemble member, of course, as it gets stuffed into -1
            # data = data.reshape(num_scenarios, num_years*12, num_vars, -1)
            # 26/08/24
            # Now we don't split up the ensemble members

            data = data.reshape(1, num_years * 12, num_vars, -1)
            #print("Data shape after reshaping:", data.shape)

        if isinstance(num_months_aggregated, (int, np.integer)) and num_months_aggregated > 1:
            data = self.aggregate_months(data, num_months_aggregated)
            # for each scenario in data, generate overlapping sequences
            if mode == "train" or mode == "train+val":
                #print("IN IF")
                x_train_list, y_train_list = [], []
                x_valid_list, y_valid_list = [], []

                for scenario in data:
                    idx_train, idx_valid = self.split_data_by_interval(scenario, tau, ratio_train, interval_length)
                    # np.random.shuffle(idx_train)
                    # np.random.shuffle(idx_valid)

                    x_train, y_train = self.get_overlapping_sequences(scenario, idx_train, tau)
                    x_train_list.extend(x_train)
                    y_train_list.extend(y_train)

                    x_valid, y_valid = self.get_overlapping_sequences(scenario, idx_valid, tau)
                    x_valid_list.extend(x_valid)
                    y_valid_list.extend(y_valid)

                train_x, train_y = np.stack(x_train_list), np.stack(y_train_list)
                if ratio_train == 1:
                    valid_x, valid_y = np.array(x_valid_list), np.array(y_valid_list)
                else:
                    valid_x, valid_y = np.stack(x_valid_list), np.stack(y_valid_list)
                train_y = np.expand_dims(train_y, axis=1)
                valid_y = np.expand_dims(valid_y, axis=1)

                # z-score normalization
                # make train_y go from (2550, 4, 96, 144) to (2550, 1, 4, 96, 144)
                mean_x, std_x = self.get_mean_std(train_x)
                stats_x = {"mean": mean_x, "std": std_x}

                mean_y, std_y = self.get_mean_std(train_y)
                stats_y = {"mean": mean_y, "std": std_y}

                # Was normalizing twice
                # stats_fname, coordinates_fname = self.get_save_name_from_kwargs(mode=mode, file='statistics', kwargs=self.fname_kwargs, causal=True)
                # stats = stats_x, stats_y
                # out_fname = self.write_dataset_statistics(stats_fname, stats)
                # print(f"Saved statistics to {out_fname}")

                # train = self.normalize_data(train_x, stats_x), self.normalize_data(train_y, stats_y)
                # if ratio_train<1:
                #     valid = self.normalize_data(valid_x, stats_x), self.normalize_data(valid_y, stats_y)
                # else:
                #     valid = None
                train = train_x, train_y
                valid = valid_x, valid_y

                # print(train_y.shape)
                # plot_species(train_y[:, :, 0, :, :], self.coordinates, "tas", "../../TEST_REPO", "after_causal")
                return train, valid
            else:
                x_test_list, y_test_list = [], []
                for scenario in data:
                    idx_test = np.arange(tau, scenario.shape[0])
                    x_test, y_test = self.get_overlapping_sequences(scenario, idx_test, tau)
                    x_test_list.extend(x_test)
                    y_test_list.extend(y_test)

                test_x, test_y = np.stack(x_test_list), np.stack(y_test_list)
                test_y = np.expand_dims(test_y, axis=1)

                # z-score normalization
                stats_fname, coordinates_fname = self.get_save_name_from_kwargs(
                    mode="train+val", file="statistics", kwargs=self.fname_kwargs, causal=True
                )
                stats_fname = os.path.join(self.output_save_dir, stats_fname)
                stats = np.load(stats_fname, allow_pickle=True)
                stats_x, stats_y = stats
                test = test_x, test_y
                # test = self.normalize_data(test_x, stats_x), self.normalize_data(test_y, stats_y)

                return test


        else:
            # TODO create this function and use it -> put it inside the data creation...
            # data = self.create_multi_res_data(data, num_months_aggregated)

            # for each scenario in data, generate overlapping sequences
            if mode == "train" or mode == "train+val":
                x_train_list, y_train_list = [], []
                x_valid_list, y_valid_list = [], []
                for scenario in data:
                    idx_train, idx_valid = self.split_data_by_interval(scenario, tau, ratio_train, interval_length)
                    # np.random.shuffle(idx_train)
                    # np.random.shuffle(idx_valid)

                    x_train, y_train = self.get_overlapping_sequences(scenario, idx_train, tau)
                    x_train_list.extend(x_train)
                    y_train_list.extend(y_train)

                    x_valid, y_valid = self.get_overlapping_sequences(scenario, idx_valid, tau)
                    x_valid_list.extend(x_valid)
                    y_valid_list.extend(y_valid)

                train_x, train_y = np.stack(x_train_list), np.stack(y_train_list)
                if ratio_train == 1:
                    valid_x, valid_y = np.array(x_valid_list), np.array(y_valid_list)
                else:
                    valid_x, valid_y = np.stack(x_valid_list), np.stack(y_valid_list)
                train_y = np.expand_dims(train_y, axis=1)
                valid_y = np.expand_dims(valid_y, axis=1)

                # # z-score normalization ALREADY DONE
                # # make train_y go from (2550, 4, 96, 144) to (2550, 1, 4, 96, 144)
                # mean_x, std_x = self.get_mean_std(train_x)
                # stats_x = {'mean': mean_x, 'std': std_x}
                #
                # mean_y, std_y = self.get_mean_std(train_y)
                # stats_y = {'mean': mean_y, 'std': std_y}
                #
                # stats_fname, coordinates_fname = self.get_save_name_from_kwargs(mode=mode, file='statistics',
                #                                                                 kwargs=self.fname_kwargs,
                #                                                                 causal=True)
                # stats = stats_x, stats_y
                # out_fname = self.write_dataset_statistics(stats_fname, stats)
                # print(f"Saved statistics to {out_fname}")
                #
                # train = self.normalize_data(train_x, stats_x), self.normalize_data(train_y, stats_y)
                # if ratio_train < 1:
                #     valid = self.normalize_data(valid_x, stats_x), self.normalize_data(valid_y, stats_y)
                # else:
                #     valid = None

                train = train_x, train_y
                valid = valid_x, valid_y
                # print(train_y.shape)
                # plot_species(train_y[:, 0, 0, :, :], self.coordinates, "tas", "../../TEST_REPO", "after_causal")
                return train, valid
            else:
                x_test_list, y_test_list = [], []
                for scenario in data:
                    idx_test = np.arange(tau, scenario.shape[0])
                    x_test, y_test = self.get_overlapping_sequences(scenario, idx_test, tau)
                    x_test_list.extend(x_test)
                    y_test_list.extend(y_test)

                test_x, test_y = np.stack(x_test_list), np.stack(y_test_list)
                test_y = np.expand_dims(test_y, axis=1)

                # z-score normalization
                # stats_fname, coordinates_fname = self.get_save_name_from_kwargs(mode="train+val", file='statistics',
                #                                                                 kwargs=self.fname_kwargs,
                #                                                                 causal=True)
                # stats_fname = os.path.join(self.output_save_dir, stats_fname)
                # stats = np.load(stats_fname, allow_pickle=True)
                # stats_x, stats_y = stats
                # test = self.normalize_data(test_x, stats_x), self.normalize_data(test_y, stats_y)
                test = test_x, test_y
                return test

    def save_data_into_disk(self, data: np.ndarray, fname: str, output_save_dir: str) -> str:

        np.savez(os.path.join(output_save_dir, fname), data=data)
        return os.path.join(output_save_dir, fname)

    def get_save_name_from_kwargs(self, mode: str, file: str, kwargs: Dict, causal: Optional[bool] = False):
        fname = ""
        coordinates_fname = ""
        #print("KWARGs:", kwargs)

        if file == "statistics":
            # only cmip 6
            if "climate_model" in kwargs:
                fname += f"{kwargs['climate_model']}_"
                coordinates_fname += f"{kwargs['climate_model']}_"
            if "num_ensembles" in kwargs:
                fname += f"{str(kwargs['num_ensembles'])}_"
                coordinates_fname += f"{str(kwargs['num_ensembles'])}_"  # all
            fname += f"{'_'.join(kwargs['variables'])}_"
            coordinates_fname += f"{'_'.join(kwargs['variables'])}_"
            if causal:
                fname += "causal_"
                coordinates_fname += "causal_"
        else:

            for k in kwargs:
                if isinstance(kwargs[k], List):
                    fname += f"{k}_{'_'.join(kwargs[k])}_"
                    coordinates_fname += f"{k}_{'_'.join(kwargs[k])}_"
                else:
                    fname += f"{k}_{kwargs[k]}_"
                    coordinates_fname += f"{k}_{kwargs[k]}_"

        if file == "statistics":
            fname += f"{mode}_{file}.npy"
            coordinates_fname += f"{mode}_coordinates.npy"
        else:
            fname += f"{mode}_{file}.npz"
            coordinates_fname += f"{mode}_coordinates.npy"

        #print(fname)
        return fname, coordinates_fname

    def copy_to_slurm(self, fname):
        pass

    def _reload_data(self, fname):
        try:
            in_data = np.load(fname, allow_pickle=True)
        except zipfile.BadZipFile as e:
            log.warning(f"{fname} was not properly saved or has been corrupted.")
            raise e
        try:
            in_files = in_data.files
        except AttributeError:
            return in_data

        if len(in_files) == 1:
            return in_data[in_files[0]]
        else:
            return {k: in_data[k] for k in in_files}

    def get_years_list(self, years: str, give_list: Optional[bool] = False):
        """
        Get a string of type 20xx-21xx.

        Split by - and return min and max years.
        Can be used to split train and val.
        """
        if len(years) != 9:
            log.warn(
                "Years string must be in the format xxxx-yyyy eg. 2015-2100 with string length 9. Please check the year string."
            )
            raise ValueError
        splits = years.split("-")
        min_year, max_year = int(splits[0]), int(splits[1])

        if give_list:
            return np.arange(min_year, max_year + 1, step=1)
        return min_year, max_year

    def get_dataset_statistics(self, data, mode, type="z-norm", mips="cmip6"):
        if mode == "train" or mode == "train+val":
            if type == "z-norm":
                mean, std = self.get_mean_std(data)
                return mean, std
            elif type == "minmax":
                min_val, max_val = self.get_min_max(data)
                return min_val, max_val
            else:
                print(f"Normalizing of type {type} has not been implemented!")
        else:
            print("In testing mode, skipping statistics calculations.")


    # make sure we are normalising correctly...
    # loading the coordinates and statistics - make sure these are loaded sensibly!

    def get_mean_std(self, data):
        # DATA shape (258, 12, 4, 96, 144) or DATA shape (258, 12, 2, 96, 144)

        # Here we are working with ClimateSet data on a regular grid
        if data.ndim == 5:
            data = np.moveaxis(
                data, 2, 0
            )  # DATA shape (258, 12, 4, 96, 144) -> (4, 258, 12, 96, 144) easier to calulate statistics
            vars_mean = np.nanmean(data, axis=(1, 2, 3, 4))  # sDATA shape (258, 12, 4, 96, 144)
            vars_std = np.nanstd(data, axis=(1, 2, 3, 4))
            vars_mean = np.expand_dims(vars_mean, (1, 2, 3, 4))  # Shape of mean & std (4, 1, 1, 1, 1)
            vars_std = np.expand_dims(vars_std, (1, 2, 3, 4))

        # Here we work with the icosahedral data, so we do not have separate lat and lon dimensions
        elif data.ndim == 4:
            data = np.moveaxis(data, 2, 0)
            vars_mean = np.nanmean(data, axis=(1, 2, 3))
            vars_std = np.nanstd(data, axis=(1, 2, 3))
            vars_mean = np.expand_dims(vars_mean, (1, 2, 3))
            vars_std = np.expand_dims(vars_std, (1, 2, 3))
        else:
            print("Data dimension not recognized. Please check the dimensions of the data.")
            raise ValueError

        return vars_mean, vars_std

    def get_min_max(self, data):

        if data.ndim == 5:
            data = np.moveaxis(
                data, 2, 0
            )  # DATA shape (258, 12, 4, 96, 144) -> (4, 258, 12, 96, 144) easier to calulate statistics
            vars_max = np.nanmax(data, axis=(1, 2, 3, 4))  # sDATA shape (258, 12, 4, 96, 144)
            vars_min = np.nanmin(data, axis=(1, 2, 3, 4))
            vars_max = np.expand_dims(vars_max, (1, 2, 3, 4))  # Shape of mean & std (4, 1, 1, 1, 1)
            vars_min = np.expand_dims(vars_min, (1, 2, 3, 4))
        elif data.ndim == 4:
            data = np.moveaxis(data, 2, 0)
            vars_max = np.nanmax(data, axis=(1, 2, 3))
            vars_min = np.nanmin(data, axis=(1, 2, 3))
            vars_max = np.expand_dims(vars_max, (1, 2, 3))
            vars_min = np.expand_dims(vars_min, (1, 2, 3))
        else:
            print("Data dimension not recognized. Please check the dimensions of the data.")
            raise ValueError

        return vars_min, vars_max

    def normalize_data(self, data, stats, type="z-norm"):


        # Only implementing z-norm for now
        # z-norm: (data-mean)/(std + eps); eps=1e-9
        # min-max = (v - v.min()) / (v.max() - v.min())

        #print("Normalizing data...")
        data = np.moveaxis(data, 2, 0)  # DATA shape (258, 12, 4, 96, 144) -> (4, 258, 12, 96, 144)
        norm_data = (data - stats["mean"]) / (stats["std"])
        #print("I completed the normalisation of the data.")

        norm_data = np.moveaxis(norm_data, 0, 2)  # Switch back to (258, 12, 4, 96, 144)

        # Replace NaNs with 0s
        norm_data = np.nan_to_num(norm_data)

        #print("Really, I completed the normalisation of the data, just about to return.")
        return norm_data

    def remove_seasonality(self, data):
        """
        Function to remove seasonality from the data There are various different options to do this These are just
        different methods of removing seasonality.

        e.g.
        monthly - remove seasonality on a per month basis
        rolling monthly - remove seasonality on a per month basis but using a rolling window,
        removing only the average from the months that have preceded this month
        linear - remove seasonality using a linear model to predict seasonality

        or trend removal
        emissions - remove the trend using the emissions data, such as cumulative CO2
        """

        #print("Removing seasonality from the data.")

        mean = np.nanmean(data, axis=0)
        std = np.nanstd(data, axis=0)

<<<<<<< HEAD
        # make a numpy array containing the mean and std for each month:
        remove_season_stats = np.array([mean, std])

        np.save(os.path.join(self.output_save_dir, "remove_season_stats"), remove_season_stats, allow_pickle=True)

        print("Just about to return the data after removing seasonality.")
=======
        #print("Just about to return the data after removing seasonality.")
>>>>>>> 07c9aa41

        return (data - mean[None]) / std[None]

    def write_dataset_statistics(self, fname, stats):
        #            fname = fname.replace('.npz.npy', '.npy')
        np.save(os.path.join(self.output_save_dir, fname), stats, allow_pickle=True)
        return os.path.join(self.output_save_dir, fname)

    def load_dataset_statistics(self, fname, mode, mips):
        if "train_" in fname:
            fname = fname.replace("train", "train+val")
        elif "test" in fname:
            fname = fname.replace("test", "train+val")

        stats_data = np.load(os.path.join(self.output_save_dir, fname), allow_pickle=True).item()

        return stats_data

    def load_dataset_coordinates(self, fname, mode, mips):
        if "train_" in fname:
            fname = fname.replace("train", "train+val")
        elif "test" in fname:
            fname = fname.replace("test", "train+val")

        coordinates_data = np.load(os.path.join(self.output_save_dir, fname), allow_pickle=True)

        return coordinates_data

    def __getitem__(self, index):  # Dict[str, Tensor]):

        # access data in input4mips and cmip6 datasets
        raw_Xs = self.input4mips_ds[index]
        raw_Ys = self.cmip6_ds[index]
        # raw_Ys = self.cmip6_ds[index]
        if not self.load_data_into_mem:
            X = raw_Xs
            Y = raw_Ys
        else:
            # if self.in
            # TO-DO: Need to write Normalizer transform and To-Tensor transform
            # Doing norm and to-tensor per-instance here.
            # X_norm = self.input_transforms(self.X[index])
            # Y_norm = self.output_transforms(self.Y[index])
            X = raw_Xs
            Y = raw_Ys

        return X, Y

    def __str__(self):
        s = f" {self.name} dataset: {self.n_years} years used, with a total size of {len(self)} examples."
        return s

    def __len__(self):
        #print("Input4mips", self.input4mips_ds.length, "CMIP6 data", self.cmip6_ds.length)
        assert self.input4mips_ds.length == self.cmip6_ds.length, "Datasets not of same length"
        return self.input4mips_ds.length


class CMIP6Dataset(ClimateDataset):
    """
    Use first ensemble member for now Option to use multile ensemble member later Give option for which variable to use
    Load 3 scenarios for train/val: Take this as a list Process and save this as .npz in $SLURM_TMPDIR Load these in
    train/val/test Dataloader functions.

    Keep one scenario for testing # Target shape (85 * 12, 1, 144, 96) # ! * num_scenarios!!
    """

    def __init__(  # inherits all the stuff from Base
        self,
        years: Union[int, str],
        historical_years: Union[int, str],
        data_dir: Optional[str] = DATA_DIR,
        climate_model: str = "NorESM2-LM",
        num_ensembles: int = 1,  # 1 for first ensemble, -1 for all
        scenarios: List[str] = ["ssp126", "ssp370", "ssp585"],
        variables: List[str] = ["pr"],
        mode: str = "train",
        output_save_dir: str = "",
        channels_last: bool = True,
        seq_to_seq: bool = True,
        seasonality_removal: bool = True,
        *args,
        **kwargs,
    ):

        self.mode = mode
        self.output_save_dir = output_save_dir
        self.root_dir = os.path.join(data_dir, "outputs/CMIP6")
        # self.output_save_dir = output_save_dir
        self.input_nc_files = []
        self.output_nc_files = []
        self.in_variables = variables
        self.seasonality_removal = seasonality_removal

        fname_kwargs = dict(
            climate_model=climate_model,
            num_ensembles=num_ensembles,
            years=f"{years[0]}-{years[-1]}",
            historical_years=f"{historical_years[0]}-{historical_years[-1]}",
            variables=variables,
            scenarios=scenarios,
            channels_last=channels_last,
            seq_to_seq=seq_to_seq,
        )
        self.fname_kwargs = fname_kwargs

        # TO-DO: This is just getting the list of .nc files for targets. Put this logic in a function and get input list as well.
        # In a function, we can call CausalDataset() instance for train and test separately to load the data

        #print("IN CMIP6!!!")

        if isinstance(climate_model, str):
            self.root_dir = os.path.join(self.root_dir, climate_model)
        else:
            # Logic for multiple climate models, not sure how to load/create dataset yet
            log.warn("Data loader not yet implemented for multiple climate models.")
            raise NotImplementedError


        # I am actually going to make this a list to be compatible with the rest of the code
        if num_ensembles == 1:
            ensemble = os.listdir(self.root_dir)
            # if there is only one element in the ensemble list, we can just take the first element
            if len(ensemble) == 1:
                #print("ensemble:", ensemble)
                #print("This often makes a mistake because it does not know if it wants to be a list or not")
                self.ensemble_dirs = [os.path.join(self.root_dir, ensemble[0])]
            else:  # we are just going to select the first ensemble member here
                self.ensemble_dirs = [
                    os.path.join(self.root_dir, ensemble[0])
                ]  # THIS USED TO BE THE CASE: Taking specific ensemble member (#TODO: only this ensemble member has historical data...)
        else:
            log.warn(
                "Data loader not properly yet implemented for multiple ensemble members, but we are trying something here."
            )
            # here I want to make the dataloader work for all ensemble members:
            # I need to loop through all the ensemble members and load the data
            ensembles = os.listdir(self.root_dir)
            #print("Ensemble members present for this model:", ensembles)
            # Now make a list, which consists of the paths to the ensemble members
            self.ensemble_dirs = [os.path.join(self.root_dir, ensemble) for ensemble in ensembles]

            #print("Ensemble directories:", self.ensemble_dirs)
            #print("What is the type of self.ensemble_dirs:", type(self.ensemble_dirs))

        fname, coordinates_fname = self.get_save_name_from_kwargs(mode=mode, file="target", kwargs=fname_kwargs)

        # here we reload files if they exist
        if os.path.isfile(os.path.join(output_save_dir, fname)):  # we first need to get the name here to test that...

            self.data_path = os.path.join(output_save_dir, fname)
            #print("path exists, reloading")
            self.raw_data = self._reload_data(self.data_path)

            # Load stats and normalize
            stats_fname, coordinates_fname = self.get_save_name_from_kwargs(
                mode=mode, file="statistics", kwargs=fname_kwargs
            )
            stats = self.load_dataset_statistics(
                os.path.join(self.output_save_dir, stats_fname), mode=self.mode, mips="cmip6"
            )
            self.coordinates = self.load_dataset_coordinates(
                os.path.join(self.output_save_dir, coordinates_fname), mode=self.mode, mips="cmip6"
            )
            self.Data = self.normalize_data(self.raw_data, stats)
            if self.seasonality_removal:
                self.Data = self.remove_seasonality(self.Data)

            #print("In CMIP6Dataset, just finished removing the seasonality.")

        else:
            # Add code here for adding files for input nc data
            # Similar to the loop below for output files

            # Got all the files paths at this point, now open and merge

            # List of output files
            files_per_var = []
            for var in variables:

                for exp in scenarios:
                    if exp == "historical":
                        get_years = historical_years
                    else:
                        get_years = years
                    # print("ensemble_dirs")
                    # print(self.ensemble_dirs)



                    all_ensemble_output_nc_files = []

                    #print("What is the type of self.ensemble_dirs:", type(self.ensemble_dirs))

                    # assert that self.ensemble_dirs is a list
                    if isinstance(self.ensemble_dirs, list):
                        print("self.ensemble_dirs is a list")
                    else:
                        #print("self.ensemble_dirs is not a list")
                        #print("self.ensemble_dirs is:", self.ensemble_dirs)
                        raise ValueError("self.ensemble_dirs is not a list")

                    for ensemble_dir in self.ensemble_dirs:
                        print("*****************LOOPING THROUGH ENSEMBLE MEMBERS*****************")
                        print("ensemble member path:", ensemble_dir)

                        # I am now identing this:
                        output_nc_files = []

                        for y in get_years:
                            # for y in self.get_years_list(get_years, give_list=True):
                            # print('y is this:', y)
                            # print('here is exp:', exp)
                            var_dir = os.path.join(ensemble_dir, exp, var, f"{CMIP6_NOM_RES}/{CMIP6_TEMP_RES}/{y}")
                            files = glob.glob(f"{var_dir}/*.nc", recursive=True)
                            if len(files) == 0:
                                # print(f"No netcdf files found in {var_dir}, trying to find .grib files")
                                files = glob.glob(f"{var_dir}/*.grib", recursive=True)
                            # print('files here:', files)
                            # loads all years! implement splitting
                            output_nc_files += files

                        #print("Here the final var_dir be:", var_dir)
                        # print('files here after looping through all the years:', output_nc_files)
                        # print(
                        #     "length of output_nc_files. after looping through years for 1 of the ensemble members:",
                        #     len(output_nc_files),
                        # )

                        all_ensemble_output_nc_files += output_nc_files

                    # print("Here the final var_dir be:", var_dir)
                    # print(
                    #     "length of all_ensemble_output_nc_files after looping through all ensemble members:",
                    #     len(all_ensemble_output_nc_files),
                    # )
                    # print('files here after looping through all the ensembles and the years:', all_ensemble_output_nc_files)
                files_per_var.append(all_ensemble_output_nc_files)
            #print("length of files_per_var after looping!:", len(files_per_var))
            # print('files_per_var:', files_per_var)

            # self.raw_data_input = self.load_data_into_mem(self.input_nc_files) #currently don't have input paths etc
            self.raw_data = self.load_into_mem(
                files_per_var, num_vars=len(variables), channels_last=channels_last, seq_to_seq=seq_to_seq
            )
            self.coordinates = self.load_coordinates_into_mem(files_per_var)

            if self.mode == "train" or self.mode == "train+val":
                stats_fname, coordinates_fname = self.get_save_name_from_kwargs(
                    mode=mode, file="statistics", kwargs=fname_kwargs
                )
                #print(stats_fname)
                #print(coordinates_fname)

                if os.path.isfile(stats_fname):
                    print("Stats file already exists! Loading from memory.")
                    # stats = self.load_statistics_data(stats_fname)
                    stats = self.load_dataset_statistics(stats_fname, mode=self.mode, mips="cmip6")

                    self.norm_data = self.normalize_data(self.raw_data, stats)
                    if self.seasonality_removal:
                        self.norm_data = self.remove_seasonality(self.norm_data)

                else:
                    stat1, stat2 = self.get_dataset_statistics(self.raw_data, self.mode, mips="cmip6")
                    stats = {"mean": stat1, "std": stat2}
                    self.norm_data = self.normalize_data(self.raw_data, stats)
                    if self.seasonality_removal:
                        self.norm_data = self.remove_seasonality(self.norm_data)
                    # plot_species(self.norm_data[:, :, 0, :, :], self.coordinates, variables, "../../TEST_REPO", "before_causal")
                    # print("SPECIES PLOTTED")
                    # #
                    # stats_fname = self.get_save_name_from_kwargs(mode=mode, file='statistics', kwargs=fname_kwargs)
                    save_file_name = self.write_dataset_statistics(stats_fname, stats)
                    print("WROTE STATISTICS", save_file_name)
                    save_file_name = self.write_dataset_statistics(coordinates_fname, self.coordinates)
                    print("WROTE COORDINATES", save_file_name)

                # self.norm_data = self.normalize_data(self.raw_data, stats)

            elif self.mode == "test":
                stats_fname, coordinates_fname = self.get_save_name_from_kwargs(
                    mode="train+val", file="statistics", kwargs=fname_kwargs
                )
                save_file_name = os.path.join(self.output_save_dir, fname)
                stats = self.load_dataset_statistics(stats_fname, mode=self.mode, mips="cmip6")
                self.norm_data = self.normalize_data(self.raw_data, stats)
                if self.seasonality_removal:
                    self.norm_data = self.remove_seasonality(self.norm_data)

            # self.input_path = self.save_data_into_disk(self.raw_data_input, self.mode, 'input')
            #print("In cmip6, just about to save the data.")
            self.data_path = self.save_data_into_disk(self.raw_data, fname, output_save_dir)
            #print("In cmip6, just saved the data.")

            #print("In cmip6, just about to copy the data to slurm.")
            # self.copy_to_slurm(self.input_path)
            self.copy_to_slurm(self.data_path)
            #print("In cmip6, just copied the data to slurm.")

            self.Data = self.norm_data

        # plot_species(self.Data[:, :, 0, :, :], self.coordinates, variables, "../../TEST_REPO", "before_causal")
        # self.Data = self._reload_data(self.data_path)

        # Now X and Y is ready for getitem
        #print("CMIP6 shape", self.Data.shape)
        self.length = self.Data.shape[0]

    def __getitem__(self, index):
        return self.Data[index]


class Input4MipsDataset(ClimateDataset):
    """Loads all scenarios for a given var / for all vars."""

    def __init__(  # inherits all the stuff from Base
        self,
        years: Union[int, str],
        historical_years: Union[int, str],
        data_dir: Optional[str] = DATA_DIR,
        variables: List[str] = ["BC_sum"],
        scenarios: List[str] = ["ssp126", "ssp370", "ssp585"],
        channels_last: bool = False,
        openburning_specs: Tuple[str] = ("no_fires", "no_fires"),
        mode: str = "train",
        output_save_dir: str = "",
        seasonality_removal: bool = True,
        *args,
        **kwargs,
    ):

        self.channels_last = channels_last

        self.mode = mode
        self.root_dir = os.path.join(data_dir, "inputs/input4mips")
        self.output_save_dir = output_save_dir
        self.input_nc_files = []
        self.output_nc_files = []
        self.seasonality_removal = seasonality_removal
        self.in_variables = variables

        if len(historical_years) == 0:
            historical_years_str = "no_historical"
        elif len(historical_years) == 1:
            historical_years_str = f"{historical_years[0]}"
        else:
            historical_years_str = f"{historical_years[0]}-{historical_years[-1]}"

        fname_kwargs = dict(
            years=f"{years[0]}-{years[-1]}",
            historical_years=historical_years_str,
            variables=variables,
            scenarios=scenarios,
            channels_last=channels_last,
            openburning_specs=openburning_specs,
            seq_to_seq=True,
        )
        self.fname_kwargs = fname_kwargs

        historical_openburning, ssp_openburning = openburning_specs

        # Split the data here using n_years if needed,
        # else do random split logic here
        fname, coordinates_fname = self.get_save_name_from_kwargs(mode=mode, file="input", kwargs=fname_kwargs)

        # Check here if os.path.isfile(data.npz) exists #TODO: check if exists on slurm
        # if it does, use self._reload data(path)

        if os.path.isfile(os.path.join(output_save_dir, fname)):  # we first need to get the name here to test that...
            self.data_path = os.path.join(output_save_dir, fname)
            #print("path exists, reloading")
            self.raw_data = self._reload_data(self.data_path)

            # Load stats and normalize
            stats_fname, coordinates_fname = self.get_save_name_from_kwargs(
                mode=mode, file="statistics", kwargs=fname_kwargs
            )
            stats = self.load_dataset_statistics(
                os.path.join(self.output_save_dir, stats_fname), mode=self.mode, mips="input4mips"
            )
            self.coordinates = self.load_dataset_coordinates(
                os.path.join(self.output_save_dir, coordinates_fname), mode=self.mode, mips="input4mips"
            )
            self.Data = self.normalize_data(self.raw_data, stats)
            if self.seasonality_removal:
                self.Data = self.remove_seasonality(self.Data)

            #print("In Input4mips, just finished removing the seasonality.")

        else:
            files_per_var = []
            for var in variables:
                #print("var", var)
                output_nc_files = []

                for exp in scenarios:  # TODO: implement getting by years! also sub selection for historical years
                    #print("exp", exp)
                    if var in NO_OPENBURNING_VARS and exp == "historical":
                       # print("I am in var in no_openburningvars and historical in input4mips")
                        filter_path_by = ""
                        get_years = historical_years
                    elif var in NO_OPENBURNING_VARS:
                        filter_path_by = ""
                        get_years = years
                    elif exp == "historical":
                        #print("I am in historical in input4mips")
                        filter_path_by = historical_openburning
                        get_years = historical_years
                    else:
                        #print("I am in else in INPUT4MIPS")
                        filter_path_by = ssp_openburning
                        get_years = years

                    for y in get_years:
                        # print('Input4mips y:', y )
                        var_dir = os.path.join(self.root_dir, exp, var, f"{CMIP6_NOM_RES}/{CMIP6_TEMP_RES}/{y}")
                        files = glob.glob(f"{var_dir}/**/*{filter_path_by}*.nc", recursive=True)
                        # print('files in input4mips', files)
                        output_nc_files += files
                files_per_var.append(output_nc_files)

            self.raw_data = self.load_into_mem(
                files_per_var, num_vars=len(variables), channels_last=self.channels_last, seq_to_seq=True
            )  # we always want the full sequence for input4mips
            self.coordinates = self.load_coordinates_into_mem(files_per_var)

            if self.mode == "train" or self.mode == "train+val":
                stats_fname, coordinates_fname = self.get_save_name_from_kwargs(
                    mode=mode, file="statistics", kwargs=fname_kwargs
                )

                if os.path.isfile(stats_fname):
                    print("Stats file already exists! Loading from memory.")
                    stats = self.load_statistics_data(stats_fname)

                    self.norm_data = self.normalize_data(self.raw_data, stats)
                    if self.seasonality_removal:
                        self.norm_data = self.remove_seasonality(self.norm_data)

                else:
                    stat1, stat2 = self.get_dataset_statistics(self.raw_data, self.mode, mips="cmip6")
                    stats = {"mean": stat1, "std": stat2}
                    self.norm_data = self.normalize_data(self.raw_data, stats)
                    if self.seasonality_removal:
                        self.norm_data = self.remove_seasonality(self.norm_data)

                    save_file_name = self.write_dataset_statistics(stats_fname, stats)
                    save_file_name = self.write_dataset_statistics(coordinates_fname, self.coordinates)

                # self.norm_data = self.normalize_data(self.raw_data, stats)

            elif self.mode == "test":
                stats_fname, coordinates_fname = self.get_save_name_from_kwargs(
                    mode="train+val", file="statistics", kwargs=fname_kwargs
                )  # Load train stats cause we don't calculcate norm stats for test.
                stats = self.load_dataset_statistics(stats_fname, mode=self.mode, mips="input4mips")
                self.norm_data = self.normalize_data(self.raw_data, stats)
                if self.seasonality_removal:
                    self.norm_data = self.remove_seasonality(self.norm_data)

            # self.input_path = self.save_data_into_disk(self.raw_data_input, self.mode, 'input')
            #print("In input4mips, just about to save the data.")
            self.data_path = self.save_data_into_disk(self.raw_data, fname, output_save_dir)
            #print("In input4mips, just saved the data.")

            #print("In input4mips, just about to copy the data to slurm.")
            # self.copy_to_slurm(self.input_path)
            self.copy_to_slurm(self.data_path)
            #print("In input4mips, just copied the data to slurm.")

            # Call _reload_data here with self.input_path and self.output_path
            # self.X = self._reload_data(input_path)
            self.Data = self.norm_data
            # self.Data = self._reload_data(self.data_path)
            # Write a normalize transform to calculate mean and std
            # Either normalized whole array here or per instance getitem, that maybe faster

            # Now X and Y is ready for getitem
        #print("Input4mips shape", self.Data.shape)
        self.length = self.Data.shape[0]

    def __getitem__(self, index):
        return self.Data[index]<|MERGE_RESOLUTION|>--- conflicted
+++ resolved
@@ -425,20 +425,11 @@
         Returns:
             np.ndarray: coordinates
         """
-<<<<<<< HEAD
         print("length paths", len(paths))
         if paths[0][0][-5:] == ".grib":
             # we have no lat and lon in grib files, so we need to fill it up from elsewhere, from the mapping.txt file:
             coordinates = np.loadtxt(
-                "/home/mila/s/sebastian.hickman/work/new_climatem/climatem/climatem/vertex_lonlat_mapping.txt"
-=======
-        #print("length paths", len(paths))
-        # NOTE:(seb) this is so hacky, change soon
-        if paths[0][0][-5:] == ".grib":
-            # we have no lat and lon in grib files, so we need to fill it up from elsewhere, from the mapping.txt file:
-            coordinates = np.loadtxt(
                 MAPPINGS_DIR / "vertex_lonlat_mapping.txt"
->>>>>>> 07c9aa41
             )
             coordinates = coordinates[:, 1:]
 
@@ -449,13 +440,8 @@
                 temp_data = xr.open_mfdataset(
                     vlist, concat_dim="time", combine="nested"
                 ).compute()  # .compute is not necessary but eh, doesn't hurt
-<<<<<<< HEAD
-                print("self.in_variables:", self.in_variables)
+                #print("self.in_variables:", self.in_variables)
                 # NOTE:() - should this be for all possible variables? Not sure...
-=======
-                #print("self.in_variables:", self.in_variables)
-                # NOTE:(seb) - should this be for all possible variables? Not sure...
->>>>>>> 07c9aa41
                 if (
                     "tas" in self.in_variables
                     or "pr" in self.in_variables
@@ -584,21 +570,9 @@
             data = data.reshape(num_scenarios, num_years * 12, num_vars, LON, LAT)
 
         except ValueError:
-<<<<<<< HEAD
             print(
                 "I saw a ValueError and now I am reshaping the data differently, probably as I have icosahedral data!"
             )
-=======
-            # print(
-            #     "I saw a ValueError and now I am reshaping the data differently, probably as I have icosahedral data!"
-            # )
-            # I need to include the number of years in the reshape here...!
-            # How to access it? As the length of the list of paths?
-            # NOTE: currently hardcoding 101 year long sequences...need to unhack this...
-            # NOTE:(seb) now we hard code that we want to change to num_years*12, like we had before
-            # this -1 should probably be changed to reflect the number of coordinates that we have for the icosahedral grid...
-            # also the .txt file will not be right for different resolutions!!!!
->>>>>>> 07c9aa41
 
 
 
@@ -923,7 +897,7 @@
         #print("Normalizing data...")
         data = np.moveaxis(data, 2, 0)  # DATA shape (258, 12, 4, 96, 144) -> (4, 258, 12, 96, 144)
         norm_data = (data - stats["mean"]) / (stats["std"])
-        #print("I completed the normalisation of the data.")
+        print("I completed the normalisation of the data.")
 
         norm_data = np.moveaxis(norm_data, 0, 2)  # Switch back to (258, 12, 4, 96, 144)
 
@@ -953,16 +927,12 @@
         mean = np.nanmean(data, axis=0)
         std = np.nanstd(data, axis=0)
 
-<<<<<<< HEAD
         # make a numpy array containing the mean and std for each month:
         remove_season_stats = np.array([mean, std])
 
         np.save(os.path.join(self.output_save_dir, "remove_season_stats"), remove_season_stats, allow_pickle=True)
 
         print("Just about to return the data after removing seasonality.")
-=======
-        #print("Just about to return the data after removing seasonality.")
->>>>>>> 07c9aa41
 
         return (data - mean[None]) / std[None]
 
