--- conflicted
+++ resolved
@@ -282,23 +282,6 @@
     # Params for generating synthetic data
     def __init__(
         self,
-<<<<<<< HEAD
-        time_len: int = 10_000, # Time length of the data
-        comp_size: int = 10, # Each component size
-        noise_val: float = 0.2, # Noise variance relative to signal 
-        n_per_col: int = 2, # square grid, equivalent of lat/lon
-        difficulty: str = "easy", # easy, med_easy, med_hard, hard: difficulty of the graph
-        seasonality: bool = False, # Seasonality in synthetic data
-        overlap: bool = False, # Modes overlap 
-        is_forced: bool = False, # Forcings in synthetic data
-        f_1: int = 1,
-        f_2: int = 2,
-        f_time_1: int = 4000,
-        f_time_2: int = 8000,
-        ramp_type: str = "linear",
-        linearity: str = "linear",
-        poly_degrees: List[int] = [2],
-=======
         time_len: int = 10_000,  # Time length of the data
         comp_size: int = 10,  # Each component size
         noise_val: float = 0.2,  # Noise variance relative to signal
@@ -307,7 +290,13 @@
         seasonality: bool = False,  # Seasonality in synthetic data
         overlap: bool = False,  # Modes overlap
         is_forced: bool = False,  # Forcings in synthetic data
->>>>>>> b9225872
+        f_1: int = 1,
+        f_2: int = 2,
+        f_time_1: int = 4000,
+        f_time_2: int = 8000,
+        ramp_type: str = "linear",
+        linearity: str = "linear",
+        poly_degrees: List[int] = [2],
         plot_original_data: bool = True,
     ):
         self.time_len = time_len
@@ -318,7 +307,6 @@
         self.seasonality = seasonality
         self.overlap = overlap
         self.is_forced = is_forced
-<<<<<<< HEAD
         self.f_1 = f_1
         self.f_2 = f_2
         self.f_time_1 = f_time_1
@@ -326,8 +314,6 @@
         self.ramp_type = ramp_type
         self.linearity = linearity
         self.poly_degrees = poly_degrees
-        self.plot_original_data = plot_original_data
-=======
         self.plot_original_data = plot_original_data
 
 
@@ -353,5 +339,4 @@
         self.num_particles = num_particles
         self.num_particles_per_particle = num_particles_per_particle
         self.sample_trajectories = sample_trajectories
-        self.batch_memory = batch_memory
->>>>>>> b9225872
+        self.batch_memory = batch_memory