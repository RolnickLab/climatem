# NOTE: as of 14th Oct, I am also trying to get this to work for multiple variables.

import glob
import os
import zipfile
from pathlib import Path
from typing import Dict, List, Optional, Tuple, Union
from datetime import datetime, timedelta

import numpy as np
import torch
import xarray as xr

from climatem.constants import (  # INPUT4MIPS_NOM_RES,; INPUT4MIPS_TEMP_RES,
    AVAILABLE_MODELS_FIRETYPE,
    CMIP6_NOM_RES,
    CMIP6_TEMP_RES,
    NO_OPENBURNING_VARS,
    OPENBURNING_MODEL_MAPPING,
)

# from climatem.plotting.plot_data import plot_species, plot_species_anomaly
from climatem.utils import get_logger

log = get_logger()


# base data set: implements copy to slurm, get item etc pp
# cmip6 data set: model wise
# input4mips data set: same per model
# from datamodule create one of these per train/test/val


class ClimateDataset(torch.utils.data.Dataset):
    def __init__(
        self,
        years: Union[int, str] = "2015-2020",
        mode: str = "train",  # Train or test maybe # deprecated
        output_save_dir: Optional[str] = "Climateset_DATA",
        reload_climate_set_data: Optional[bool] = True,
        climate_model: str = "NorESM2-LM",  # implementing single model only for now
        num_ensembles: int = 1,  # 1 for first ensemble, -1 for all
        scenarios: Union[List[str], str] = ["ssp126", "ssp370", "ssp585"],
        historical_years: Union[Union[int, str], None] = "1850-1900",
        # NOTE:() here we are trying to implement multiple variables
        out_variables: Union[str, List[str]] = "pr",
        in_variables: Union[str, List[str]] = ["BC_sum", "SO2_sum", "CH4_sum", "CO2_sum"],
        seq_to_seq: bool = True,  # TODO: implement if false
        channels_last: bool = False,
        load_data_into_mem: bool = True,  # Keeping this true be default for now
        seq_len: int = 12,
        lat: int = 96,
        lon: int = 144,
        icosahedral_coordinates_path="../../mappings/vertex_lonlat_mapping.npy",
        # input_transform=None,  # TODO: implement
        # input_normalization="z-norm",  # TODO: implement
        # output_transform=None,
        # output_normalization="z-norm",
        global_normalization: bool = True,
        seasonality_removal: bool = True,
        *args,
        **kwargs,
    ):
        """
        Args:
            years (Union[int,str], optional): test years. Defaults to "2015-2020".
            mode (str, optional): _description_. Defaults to "train".
            climate_model (str, optional): climate model from options "NorESM2-LM", "CESM2", "GISS-??". Defaults to "NorESM2-LM".
            historical_years (Union[Union[int, str], None], optional): meaningless parameter TODO. Defaults to "1850-1900".
            out_variables (Union[str, List[str]], optional): output variable of precipitation "pr", temperature "tas". Defaults to "pr".
            in_variables (Union[str, List[str]], optional): TBC. Defaults to ["BC_sum","SO2_sum", "CH4_sum", "CO2_sum"].
            seq_to_seq (bool, optional): _description_. Defaults to True.
            load_data_into_mem (bool, optional): _description_. Defaults to True.
            output_normalization (str, optional): _description_. Defaults to "z-norm".
            seasonality_removal (bool, optional): remove season through monthly normalisation. Defaults to True.
        """

        super().__init__()
        self.test_dir = output_save_dir
        self.output_save_dir = Path(output_save_dir)
        self.reload_climate_set_data = reload_climate_set_data
        # Here need to propagate argument data_params.reload_climate_set_data

        self.channels_last = channels_last
        self.load_data_into_mem = load_data_into_mem

        if isinstance(in_variables, str):
            in_variables = [in_variables]
        if isinstance(out_variables, str):
            out_variables = [out_variables]
        if isinstance(scenarios, str):
            scenarios = [scenarios]

        self.scenarios = scenarios

        if isinstance(years, int):
            self.years = years
        else:
            self.years = self.get_years_list(
                years, give_list=True
            )  # Can use this to split data into train/val eg. 2015-2080 train. 2080-2100 val.

        if historical_years is None:
            self.historical_years = []
        elif isinstance(historical_years, int):
            self.historical_years = historical_years
        else:
            self.historical_years = self.get_years_list(
                historical_years, give_list=True
            )  # Can use this to split data into train/val eg. 2015-2080 train. 2080-2100 val.
        self.n_years = len(self.years) + len(self.historical_years)

        self.global_normalization = global_normalization
        self.seasonality_removal = seasonality_removal

        if climate_model in AVAILABLE_MODELS_FIRETYPE:
            openburning_specs = OPENBURNING_MODEL_MAPPING[climate_model]
        else:
            openburning_specs = OPENBURNING_MODEL_MAPPING["other"]

        ds_kwargs = dict(
            scenarios=scenarios,
            years=self.years,
            historical_years=self.historical_years,
            channels_last=channels_last,
            openburning_specs=openburning_specs,
            mode=mode,
            output_save_dir=self.output_save_dir,
            reload_climate_set_data=self.reload_climate_set_data,
            seq_to_seq=seq_to_seq,
            global_normalization=self.global_normalization,
            seasonality_removal=self.seasonality_removal,
        )
        self.seq_len = seq_len
        self.lat = lat
        self.lon = lon
        self.icosahedral_coordinates_path = icosahedral_coordinates_path


    def load_into_mem(
        self,
        paths: List[List[str]],
        num_vars: int,
        channels_last=True,
        seq_to_seq=True,
        get_years=None,
    ):
        """
        Take a file structure of netcdf or grib files and load them into memory.

        Args:
            paths (List[List[str]]): absolute to filepath
            num_vars (int): number of input variables e.g. pr, tas, etc.
            channels_last (bool, optional): reshape data to channels. Defaults to True.
            seq_to_seq (bool, optional): TBC. Defaults to True. #TODO
        """

        array_list = []

        for vlist in paths:
<<<<<<< HEAD
            if not vlist:
                raise ValueError("Received empty list of files for a variable.")
            # print("length_paths_list", len(vlist))
            # print the last three characters of the first element of vlist
            # NOTE:() assert that they are either .nc or .grib - and print an error!
            first_file = vlist[0]
            suffix = Path(first_file).suffix
            if suffix == ".nc":
                temp_data = xr.open_mfdataset(
                    vlist, concat_dim="time", combine="nested"
                ).compute()  # .compute is not necessary but eh, doesn't hurt
                # ignore the bnds dimension
                temp_data = temp_data.drop_dims("bnds")
                # print("Temp data at the point of reading it in:", temp_data)
            elif suffix in [".grib", ".grib2"]:
                # need to install cfgrib, eccodes and likely ecmwflibs to make sure this cfgrib engine works and is available
                temp_data = xr.open_mfdataset(vlist, engine="cfgrib", concat_dim="time", combine="nested").compute()
                # print("Temp data at the point of reading it in:", temp_data)
            # then get rid of this with some assert ^ see above
            else:
                raise ValueError(f"Unrecognized file format: {first_file}. Use .nc, .grib, or .grib2")
            temp_data = temp_data.to_array().to_numpy()  # Should be of shape (vars, 1036*num_scenarios, 96, 144)

            # print("Temp data shape:", temp_data.shape)
            # temp_data = temp_data.squeeze() # (1036*num_scanarios, 96, 144)
            array_list.append(temp_data)

        # print("length of the array list:", len(array_list))
        data = np.concatenate(array_list, axis=0)
        print("Concatenated data shape:", data.shape)

        total_timesteps = data.shape[1]
        is_gridded = data.ndim == 4
        spatial_dims = data.shape[2:]  # (lat, lon) or (n_grids,)

        if get_years is not None:
            n_timesteps = len(get_years)
            expected_timesteps = n_timesteps * self.seq_len

            if total_timesteps < expected_timesteps:
                raise ValueError(f"Too few timesteps: got {total_timesteps}, expected {expected_timesteps} "
                                f"(years={n_timesteps}, seq_len={self.seq_len})")
            elif total_timesteps > expected_timesteps:
                print(f"Trimming data from {total_timesteps} to {expected_timesteps} timesteps.")
                if data.ndim == 3:
                    data = data[:, :expected_timesteps, :]
                elif data.ndim == 4:
                    data = data[:, :expected_timesteps, :, :]
                else:
                    raise ValueError(f"Unexpected number of dimensions in data: {data.ndim}")
        else:
            n_timesteps = total_timesteps // self.seq_len
            expected_timesteps = n_timesteps * self.seq_len
            if data.ndim == 3:
                data = data[:, :expected_timesteps, :]
            elif is_gridded:
                data = data[:, :expected_timesteps, :, :]
            else:
                raise ValueError(f"Unexpected number of dimensions in data: {data.ndim}")

        # Final reshape to (n_timesteps, M, n_vars, lat, lon) or (n_timesteps, M, n_vars, n_grids)
        reshaped = data.reshape(num_vars, n_timesteps, self.seq_len, *spatial_dims)
        reshaped = reshaped.transpose((1, 2, 0, *range(3, reshaped.ndim)))  # reorder to (n_timesteps, M, n_vars, ...)

        if not seq_to_seq:
            reshaped = reshaped[:, -1:, ...]  # keep last timestep, preserve dims
            print("After seq_to_seq=False reshape:", reshaped.shape)

        return reshaped
=======
            if vlist[0][-3:] == ".nc":
                temp_data = xr.open_mfdataset(
                    vlist, concat_dim="time", combine="nested"
                ).compute()
                temp_data = temp_data.drop_dims("bnds", errors="ignore")

            elif vlist[0].endswith(".grib"):
                temp_data = xr.open_mfdataset(
                    vlist, engine="cfgrib", concat_dim="time", combine="nested"
                ).compute()

            elif vlist[0].endswith(".grib2"):
                # Drop leap day files (Feb 29) for grib2
                filtered_vlist = []
                for i in range(0, len(vlist), self.seq_len + 1):  # self.seq_len assumed to be 365
                    block = vlist[i:i + self.seq_len + 1]
                    if len(block) == self.seq_len + 1:
                        block = block[:-1]  # drop the last file (Feb 29)
                    filtered_vlist.extend(block)
                vlist = filtered_vlist

                temp_data = xr.open_mfdataset(
                    vlist, engine="cfgrib", concat_dim="time", combine="nested"
                ).compute()

            else:
                print("File extension not recognized, please use either .nc or .grib")
                continue

            temp_data = temp_data.to_array().to_numpy()  # Should be of shape (vars, time, lat, lon)
            array_list.append(temp_data)

        temp_data = np.concatenate(array_list, axis=0)

        if paths[0][0].endswith(".grib"):
            years = len(paths[0])
            temp_data = temp_data.reshape(num_vars, years, self.seq_len, -1)

        elif paths[0][0].endswith(".grib2"):
            # Use self.seq_len = 365 (post-leap-day-removal)
            years = len(vlist) // self.seq_len
            temp_data = temp_data.reshape(num_vars, years, self.seq_len, -1)

        else:
            years = len(paths[0])
            temp_data = temp_data.reshape(num_vars, years, self.seq_len, self.lon, self.lat)

        if seq_to_seq is False:
            temp_data = temp_data[:, :, -1, :, :]  # only take last time step
            temp_data = np.expand_dims(temp_data, axis=2)

        if channels_last:
            temp_data = temp_data.transpose((1, 2, 3, 4, 0))
        elif paths[0][0][-5:] == ".grib":
            temp_data = temp_data.transpose((1, 2, 0, 3))
        else:
            temp_data = temp_data.transpose((1, 2, 0, 3, 4))

        return temp_data


>>>>>>> bcee43a8
        # (86*num_scenarios!, 12, vars, 96, 144). Desired shape where 86*num_scenaiors can be the batch dimension. Can get items of shape (batch_size, 12, 96, 144) -> #TODO: confirm that one item should be one year of one scenario
        # or maybe without being split into lats and lons...if we are working on the icosahedral? (years, months, no. of vars, no. of unique coords)

    # NOTE:() rewriting this currently to try to use icosahedral code...
    def load_coordinates_into_mem(self, paths: List[List[str]]) -> np.ndarray:
        """
        Load the coordinates into memory.

        Args:
            paths (List[List[str]]): absolute to filepaths to the data

        Returns:
            np.ndarray: coordinates
        """
        print("length paths", len(paths))
        if paths[0][0][-5:] == ".grib":
            # we have no lat and lon in grib files, so we need to fill it up from elsewhere, from the mapping.txt file:
            coordinates = np.load(self.icosahedral_coordinates_path)
        elif paths[0][0][-5:] == "grib2":
            coordinates = np.loadtxt(self.icosahedral_coordinates_path, skiprows=1, usecols=(1,2))
        else:
            for vlist in [paths[0]]:
                # print("I am in the else of load_coordinates_into_mem")
                # print("length_paths_list", len(vlist))
                temp_data = xr.open_mfdataset(
                    vlist, concat_dim="time", combine="nested"
                ).compute()  # .compute is not necessary but eh, doesn't hurt
                # print("self.in_variables:", self.in_variables)
                # NOTE:() - should this be for all possible variables? Not sure...
                if (
                    "tas" in self.in_variables
                    or "pr" in self.in_variables
                    or "psl" in self.in_variables
                    or "ts" in self.in_variables
                ):
                    array_list_lon = temp_data.lon.to_numpy()
                    # print('array_list_lon shape:', array_list_lon.shape)
                    array_list_lon = array_list_lon[:]
                    array_list_lat = temp_data.lat.to_numpy()
                    array_list_lat = array_list_lat[:]
                else:
                    array_list_lon = temp_data.lon.to_numpy()
                    array_list_lat = temp_data.lat.to_numpy()
            coordinates = np.meshgrid(array_list_lon, array_list_lat)
            coordinates = np.c_[coordinates[1].flatten(), coordinates[0].flatten()]

        return coordinates

    @staticmethod
    def create_multi_res_data(data, num_months_aggregated):
        num_months_aggregated = np.asarray(num_months_aggregated)
        num_months_aggregated_total = num_months_aggregated.sum()
        if data.shape[1] % num_months_aggregated_total != 0:
            print("WARNING:num_months_aggregated does not divide time dimension. Dropping last few months.")
            end_idx = (data.shape[1] // num_months_aggregated_total) * num_months_aggregated_total
            data = data[:, :end_idx]

    @staticmethod
    def aggregate_months(data, num_months_aggregated):
        """Divide the data into chunks of size num_months_aggregated and use the average of each chunk."""
        # check if time dim is divisible by num_months_aggregated
        # if not print warning and drop the last few months
        if data.shape[1] % num_months_aggregated != 0:
            print("WARNING:num_months_aggregated does not divide time dimension. Dropping last few months.")
            end_idx = (data.shape[1] // num_months_aggregated) * num_months_aggregated
            data = data[:, :end_idx]

        # introduce a new dimension of size num_months_aggregated

        # print("Inside aggregate_months, and the data before reshaping is:", data.shape)
        reshaped_data = data.reshape(data.shape[0], -1, num_months_aggregated, *data.shape[2:])
        # print("Still inside aggregate months, reshaped_data shape:", reshaped_data.shape)

        # average over the new dimension
        aggregated_data = np.nanmean(reshaped_data, axis=2)
        # print("Shape of the aggregated data?:", aggregated_data.shape)
        return aggregated_data

    def split_data_by_interval(self, data, tau, ratio_train, interval_length=100):
        """Given a dataset and interval length, divide the data into intervals, then splits each interval into training
        and validation indices based on ratio."""
        assert interval_length <= data.shape[0], "interval length is longer than the data"

        idx_train, idx_valid = [], []
        t_max = data.shape[0]
        n_intervals = t_max // interval_length

        # split each interval into train and validation
        for i in range(n_intervals):
            start = i * interval_length
            n_train_interval = int(interval_length * ratio_train)
            idx_train.extend(range(start + tau, start + n_train_interval))
            idx_valid.extend(range(start + n_train_interval, start + interval_length))

        idx_train, idx_valid = np.array(idx_train), np.array(idx_valid)
        return idx_train, idx_valid

    def get_overlapping_sequences(self, data, idxs, tau, future_timesteps):
        """
        Given a dataset, time indices, and lag, generate sequences.

        Return input sequences and next step labels.
        """
        x_list, y_list = [], []
        for idx in idxs:
            x_idx = data[idx - tau : idx]  # input includes tau lagged time steps
            y_idx = data[idx : idx + future_timesteps]  # labels are the next time step
            x_list.append(x_idx)
            y_list.append(y_idx)

        return x_list, y_list

    def get_causal_data(
        self,
        tau,
        future_timesteps,
        channels_last,
        num_vars,
        num_scenarios,
        num_ensembles,
        num_years,
        mode,
        num_months_aggregated=1,
        ratio_train=None,
        interval_length=100,
    ):
        """
        Constructs dataset for causal discovery model.

        Splits each scenario into training and validation sets, then generates overlapping sequences.
        """
        # print(f"Getting causal data [mode={mode}] ...")

        # NOTE:() hack to overwrite the number of years
        num_years = self.length
        # print("In get_causal_data, num_years:", num_years)

        data = self.Data

        # print("Here in get_causal_data, self.length:", self.length)

        if channels_last:
            # (n, t, lon, lat, n_vars) -> (n, t, n_vars, lon, lat)
            data = data.transpose((0, 1, 4, 2, 3))

        # n = num_scenarios, t = n_years * 12
        # TODO: breaks if not same number of years in each scenario i.e. historical vs ssp

        try:
            # (years, months, vars, lon, lat) -> (scenrios, years*months, vars, lon, lat)
            # Regular data shape before reshaping: (101, 12, 1, 96, 144)
            # Regular data shape after reshaping: (1, 1212, 1, 96, 144)
            # print("Trying to regrid to lon, lat if we have regular data...")
            # data = data.reshape(num_scenarios, num_years, num_vars, LON, LAT)

            data = data.reshape(num_scenarios, num_years * self.seq_len, num_vars, self.lon, self.lat)

        except ValueError:
            print(
                "I saw a ValueError and now I am reshaping the data differently, probably as I have icosahedral data!"
            )

            # print("Data shape before reshaping:", data.shape)
            # print("JUST CHECKING I AM HERE")
            # note that this was returning the wrong shape if we have more than one ensemble member, of course, as it gets stuffed into -1
            # data = data.reshape(num_scenarios, num_years*12, num_vars, -1)
            # 26/08/24
            # Now we don't split up the ensemble members

            data = data.reshape(1, num_years * self.seq_len, num_vars, -1)
            # print("Data shape after reshaping:", data.shape)

        if isinstance(num_months_aggregated, (int, np.integer)) and num_months_aggregated > 1:
            data = self.aggregate_months(data, num_months_aggregated)
            # for each scenario in data, generate overlapping sequences
            if mode == "train" or mode == "train+val":
                # print("IN IF")
                x_train_list, y_train_list = [], []
                x_valid_list, y_valid_list = [], []

                for scenario in data:
                    idx_train, idx_valid = self.split_data_by_interval(scenario, tau, ratio_train, interval_length)
                    # np.random.shuffle(idx_train)
                    # np.random.shuffle(idx_valid)

                    x_train, y_train = self.get_overlapping_sequences(scenario, idx_train, tau, future_timesteps)
                    x_train_list.extend(x_train)
                    y_train_list.extend(y_train)
                    x_valid, y_valid = self.get_overlapping_sequences(scenario, idx_valid, tau, future_timesteps)
                    x_valid_list.extend(x_valid)
                    y_valid_list.extend(y_valid)

                train_x, train_y = np.stack(x_train_list), np.stack(y_train_list)
                if ratio_train == 1:
                    valid_x, valid_y = np.array(x_valid_list), np.array(y_valid_list)
                else:
                    valid_x, valid_y = np.stack(x_valid_list), np.stack(y_valid_list)
                # make train_y go from (2550, 4, 96, 144) to (2550, 1, 4, 96, 144)
                # train_y = np.expand_dims(train_y, axis=1)
                # valid_y = np.expand_dims(valid_y, axis=1)

                # z-score normalization
                mean_x, std_x = self.get_mean_std(train_x)
                stats_x = {"mean": mean_x, "std": std_x}

                mean_y, std_y = self.get_mean_std(train_y)
                stats_y = {"mean": mean_y, "std": std_y}

                # Was normalizing twice
                # stats_fname, coordinates_fname = self.get_save_name_from_kwargs(mode=mode, file='statistics', kwargs=self.fname_kwargs, causal=True)
                # stats = stats_x, stats_y
                # out_fname = self.write_dataset_statistics(stats_fname, stats)
                # print(f"Saved statistics to {out_fname}")

                # train = self.normalize_data(train_x, stats_x), self.normalize_data(train_y, stats_y)
                # if ratio_train<1:
                #     valid = self.normalize_data(valid_x, stats_x), self.normalize_data(valid_y, stats_y)
                # else:
                #     valid = None
                train = train_x, train_y
                valid = valid_x, valid_y

                # print(train_y.shape)
                # plot_species(train_y[:, :, 0, :, :], self.coordinates, "tas", "../../TEST_REPO", "after_causal")
                return train, valid
            else:
                x_test_list, y_test_list = [], []
                for scenario in data:
                    idx_test = np.arange(tau, scenario.shape[0])
                    x_test, y_test = self.get_overlapping_sequences(scenario, idx_test, tau, future_timesteps)
                    x_test_list.extend(x_test)
                    y_test_list.extend(y_test)

                test_x, test_y = np.stack(x_test_list), np.stack(y_test_list)
                test_y = np.expand_dims(test_y, axis=1)

                # z-score normalization
                stats_fname, coordinates_fname = self.get_save_name_from_kwargs(
                    mode="train+val", file="statistics", kwargs=self.fname_kwargs, causal=True
                )
                stats_fname = self.output_save_dir / stats_fname
                stats = np.load(stats_fname, allow_pickle=True)
                stats_x, stats_y = stats
                test = test_x, test_y
                # test = self.normalize_data(test_x, stats_x), self.normalize_data(test_y, stats_y)

                return test

        else:
            # TODO create this function and use it -> put it inside the data creation...
            # data = self.create_multi_res_data(data, num_months_aggregated)

            # for each scenario in data, generate overlapping sequences
            if mode == "train" or mode == "train+val":
                x_train_list, y_train_list = [], []
                x_valid_list, y_valid_list = [], []
                for scenario in data:
                    idx_train, idx_valid = self.split_data_by_interval(scenario, tau, ratio_train, interval_length)
                    # np.random.shuffle(idx_train)
                    # np.random.shuffle(idx_valid)

                    x_train, y_train = self.get_overlapping_sequences(scenario, idx_train, tau, future_timesteps)
                    x_train_list.extend(x_train)
                    y_train_list.extend(y_train)

                    x_valid, y_valid = self.get_overlapping_sequences(scenario, idx_valid, tau, future_timesteps)
                    x_valid_list.extend(x_valid)
                    y_valid_list.extend(y_valid)

                train_x, train_y = np.stack(x_train_list), np.stack(y_train_list)
                if ratio_train == 1:
                    valid_x, valid_y = np.array(x_valid_list), np.array(y_valid_list)
                else:
                    valid_x, valid_y = np.stack(x_valid_list), np.stack(y_valid_list)
                # train_y = np.expand_dims(train_y, axis=1)
                # valid_y = np.expand_dims(valid_y, axis=1)

                # # z-score normalization ALREADY DONE
                # # make train_y go from (2550, 4, 96, 144) to (2550, 1, 4, 96, 144)
                # mean_x, std_x = self.get_mean_std(train_x)
                # stats_x = {'mean': mean_x, 'std': std_x}
                #
                # mean_y, std_y = self.get_mean_std(train_y)
                # stats_y = {'mean': mean_y, 'std': std_y}
                #
                # stats_fname, coordinates_fname = self.get_save_name_from_kwargs(mode=mode, file='statistics',
                #                                                                 kwargs=self.fname_kwargs,
                #                                                                 causal=True)
                # stats = stats_x, stats_y
                # out_fname = self.write_dataset_statistics(stats_fname, stats)
                # print(f"Saved statistics to {out_fname}")
                #
                # train = self.normalize_data(train_x, stats_x), self.normalize_data(train_y, stats_y)
                # if ratio_train < 1:
                #     valid = self.normalize_data(valid_x, stats_x), self.normalize_data(valid_y, stats_y)
                # else:
                #     valid = None

                train = train_x, train_y
                valid = valid_x, valid_y
                # print(train_y.shape)
                # plot_species(train_y[:, 0, 0, :, :], self.coordinates, "tas", "../../TEST_REPO", "after_causal")
                return train, valid
            else:
                x_test_list, y_test_list = [], []
                for scenario in data:
                    idx_test = np.arange(tau, scenario.shape[0])
                    x_test, y_test = self.get_overlapping_sequences(scenario, idx_test, tau, future_timesteps)
                    x_test_list.extend(x_test)
                    y_test_list.extend(y_test)

                test_x, test_y = np.stack(x_test_list), np.stack(y_test_list)
                test_y = np.expand_dims(test_y, axis=1)

                # z-score normalization
                # stats_fname, coordinates_fname = self.get_save_name_from_kwargs(mode="train+val", file='statistics',
                #                                                                 kwargs=self.fname_kwargs,
                #                                                                 causal=True)
                # stats_fname = os.path.join(self.output_save_dir, stats_fname)
                # stats = np.load(stats_fname, allow_pickle=True)
                # stats_x, stats_y = stats
                # test = self.normalize_data(test_x, stats_x), self.normalize_data(test_y, stats_y)
                test = test_x, test_y
                return test

    def save_data_into_disk(self, data: np.ndarray, fname: str, output_save_dir: str) -> str:

        np.savez(output_save_dir / fname, data=data)
        return output_save_dir / fname

    def get_save_name_from_kwargs(self, mode: str, file: str, kwargs: Dict, causal: Optional[bool] = False):
        fname = ""
        coordinates_fname = ""
        # print("KWARGs:", kwargs)

        # if file == "statistics":
        #     # only cmip 6
        #     if "climate_model" in kwargs:
        #         fname += f"{kwargs['climate_model']}_"
        #         coordinates_fname += f"{kwargs['climate_model']}_"
        #     if "num_ensembles" in kwargs:
        #         fname += f"{str(kwargs['num_ensembles'])}_"
        #         coordinates_fname += f"{str(kwargs['num_ensembles'])}_"  # all
        #     fname += f"{'_'.join(kwargs['variables'])}_"
        #     coordinates_fname += f"{'_'.join(kwargs['variables'])}_"
        #     if causal:
        #         fname += "causal_"
        #         coordinates_fname += "causal_"
        # else:

        for k in kwargs:
            if isinstance(kwargs[k], List):
                fname += f"{k}_{'_'.join(kwargs[k])}_"
                coordinates_fname += f"{k}_{'_'.join(kwargs[k])}_"
            else:
                fname += f"{k}_{kwargs[k]}_"
                coordinates_fname += f"{k}_{kwargs[k]}_"
        if causal:
            fname += "causal_"
            coordinates_fname += "causal_"
        if file == "statistics":
            fname += f"{mode}_{file}.npy"
            coordinates_fname += f"{mode}_coordinates.npy"
        else:
            fname += f"{mode}_{file}.npz"
            coordinates_fname += f"{mode}_coordinates.npy"

        # print(fname)
        return fname, coordinates_fname

    def copy_to_slurm(self, fname):
        pass

    def _reload_data(self, fname):
        try:
            in_data = np.load(fname, allow_pickle=True)
        except zipfile.BadZipFile as e:
            log.warning(f"{fname} was not properly saved or has been corrupted.")
            raise e
        try:
            in_files = in_data.files
        except AttributeError:
            return in_data

        if len(in_files) == 1:
            return in_data[in_files[0]]
        else:
            return {k: in_data[k] for k in in_files}

    def get_years_list(self, years: str, give_list: Optional[bool] = False):
        """
        Get a string of type 20xx-21xx.

        Split by - and return min and max years.
        Can be used to split train and val.
        """
        if len(years) != 9:
            log.warn(
                "Years string must be in the format xxxx-yyyy eg. 2015-2100 with string length 9. Please check the year string."
            )
            raise ValueError
        splits = years.split("-")
        min_year, max_year = int(splits[0]), int(splits[1])

        if give_list:
            return np.arange(min_year, max_year + 1, step=1)
        return min_year, max_year

    def get_dataset_statistics(self, data, mode, type="z-norm", mips="cmip6"):
        if mode == "train" or mode == "train+val":
            if type == "z-norm":
                mean, std = self.get_mean_std(data)
                return mean, std
            elif type == "minmax":
                min_val, max_val = self.get_min_max(data)
                return min_val, max_val
            else:
                print(f"Normalizing of type {type} has not been implemented!")
        else:
            print("In testing mode, skipping statistics calculations.")

    # make sure we are normalising correctly...
    # loading the coordinates and statistics - make sure these are loaded sensibly!

    def get_mean_std(self, data):
        # DATA shape (258, 12, 4, 96, 144) or DATA shape (258, 12, 2, 96, 144)

        # Here we are working with ClimateSet data on a regular grid
        if data.ndim == 5:
            data = np.moveaxis(
                data, 2, 0
            )  # DATA shape (258, 12, 4, 96, 144) -> (4, 258, 12, 96, 144) easier to calulate statistics
            vars_mean = np.nanmean(data, axis=(1, 2, 3, 4))  # sDATA shape (258, 12, 4, 96, 144)
            vars_std = np.nanstd(data, axis=(1, 2, 3, 4))
            vars_mean = np.expand_dims(vars_mean, (1, 2, 3, 4))  # Shape of mean & std (4, 1, 1, 1, 1)
            vars_std = np.expand_dims(vars_std, (1, 2, 3, 4))

        # Here we work with the icosahedral data, so we do not have separate lat and lon dimensions
        elif data.ndim == 4:
            data = np.moveaxis(data, 2, 0)
            vars_mean = np.nanmean(data, axis=(1, 2, 3))
            vars_std = np.nanstd(data, axis=(1, 2, 3))
            vars_mean = np.expand_dims(vars_mean, (1, 2, 3))
            vars_std = np.expand_dims(vars_std, (1, 2, 3))
        else:
            print("Data dimension not recognized. Please check the dimensions of the data.")
            raise ValueError

        return vars_mean, vars_std

    def get_min_max(self, data):

        if data.ndim == 5:
            data = np.moveaxis(
                data, 2, 0
            )  # DATA shape (258, 12, 4, 96, 144) -> (4, 258, 12, 96, 144) easier to calulate statistics
            vars_max = np.nanmax(data, axis=(1, 2, 3, 4))  # sDATA shape (258, 12, 4, 96, 144)
            vars_min = np.nanmin(data, axis=(1, 2, 3, 4))
            vars_max = np.expand_dims(vars_max, (1, 2, 3, 4))  # Shape of mean & std (4, 1, 1, 1, 1)
            vars_min = np.expand_dims(vars_min, (1, 2, 3, 4))
        elif data.ndim == 4:
            data = np.moveaxis(data, 2, 0)
            vars_max = np.nanmax(data, axis=(1, 2, 3))
            vars_min = np.nanmin(data, axis=(1, 2, 3))
            vars_max = np.expand_dims(vars_max, (1, 2, 3))
            vars_min = np.expand_dims(vars_min, (1, 2, 3))
        else:
            print("Data dimension not recognized. Please check the dimensions of the data.")
            raise ValueError

        return vars_min, vars_max

    def normalize_data(self, data, stats, type="z-norm"):

        # Only implementing z-norm for now
        # z-norm: (data-mean)/(std + eps); eps=1e-9
        # min-max = (v - v.min()) / (v.max() - v.min())

        # print("Normalizing data...")
        data = np.moveaxis(data, 2, 0)  # DATA shape (258, 12, 4, 96, 144) -> (4, 258, 12, 96, 144)
        norm_data = (data - stats["mean"]) / (stats["std"])
        print("I completed the normalisation of the data.")

        norm_data = np.moveaxis(norm_data, 0, 2)  # Switch back to (258, 12, 4, 96, 144)

        # Replace NaNs with 0s
        norm_data = np.nan_to_num(norm_data)

        # print("Really, I completed the normalisation of the data, just about to return.")
        return norm_data

    def remove_seasonality(self, data):
        """
        Function to remove seasonality from the data There are various different options to do this These are just
        different methods of removing seasonality.

        e.g.
        monthly - remove seasonality on a per month basis
        rolling monthly - remove seasonality on a per month basis but using a rolling window,
        removing only the average from the months that have preceded this month
        linear - remove seasonality using a linear model to predict seasonality

        or trend removal
        emissions - remove the trend using the emissions data, such as cumulative CO2
        """

        # print("Removing seasonality from the data.")

        mean = np.nanmean(data, axis=0)
        std = np.nanstd(data, axis=0)
        # make a numpy array containing the mean and std for each month:
        remove_season_stats = np.array([mean, std])

        np.save(self.output_save_dir / "remove_season_stats", remove_season_stats, allow_pickle=True)

        print("Just about to return the data after removing seasonality.")
        std_safe = np.where(std == 0, 1, std)
        deseasonalized = (data - mean[None]) / std_safe[None]
        return deseasonalized

    def write_dataset_statistics(self, fname, stats):
        #            fname = fname.replace('.npz.npy', '.npy')
        np.save(self.output_save_dir / fname, stats, allow_pickle=True)

    def load_dataset_statistics(self, fname, mode, mips):
        if "train_" in fname:
            fname = fname.replace("train", "train+val")
        elif "test" in fname:
            fname = fname.replace("test", "train+val")

        stats_data = np.load(self.output_save_dir / fname, allow_pickle=True).item()

        return stats_data

    def load_dataset_coordinates(self, fname, mode, mips):
        if "train_" in fname:
            fname = fname.replace("train", "train+val")
        elif "test" in fname:
            fname = fname.replace("test", "train+val")

        coordinates_data = np.load(self.output_save_dir / fname, allow_pickle=True)

        return coordinates_data

    def __str__(self):
        return f"ClimateDataset: {self.n_years} years used."

    def __len__(self):
        raise NotImplementedError("Subclasses should implement __len__ method.")

    def __getitem__(self, index):
        raise NotImplementedError("Subclasses should implement __getitem__ method.")<|MERGE_RESOLUTION|>--- conflicted
+++ resolved
@@ -158,77 +158,6 @@
         array_list = []
 
         for vlist in paths:
-<<<<<<< HEAD
-            if not vlist:
-                raise ValueError("Received empty list of files for a variable.")
-            # print("length_paths_list", len(vlist))
-            # print the last three characters of the first element of vlist
-            # NOTE:() assert that they are either .nc or .grib - and print an error!
-            first_file = vlist[0]
-            suffix = Path(first_file).suffix
-            if suffix == ".nc":
-                temp_data = xr.open_mfdataset(
-                    vlist, concat_dim="time", combine="nested"
-                ).compute()  # .compute is not necessary but eh, doesn't hurt
-                # ignore the bnds dimension
-                temp_data = temp_data.drop_dims("bnds")
-                # print("Temp data at the point of reading it in:", temp_data)
-            elif suffix in [".grib", ".grib2"]:
-                # need to install cfgrib, eccodes and likely ecmwflibs to make sure this cfgrib engine works and is available
-                temp_data = xr.open_mfdataset(vlist, engine="cfgrib", concat_dim="time", combine="nested").compute()
-                # print("Temp data at the point of reading it in:", temp_data)
-            # then get rid of this with some assert ^ see above
-            else:
-                raise ValueError(f"Unrecognized file format: {first_file}. Use .nc, .grib, or .grib2")
-            temp_data = temp_data.to_array().to_numpy()  # Should be of shape (vars, 1036*num_scenarios, 96, 144)
-
-            # print("Temp data shape:", temp_data.shape)
-            # temp_data = temp_data.squeeze() # (1036*num_scanarios, 96, 144)
-            array_list.append(temp_data)
-
-        # print("length of the array list:", len(array_list))
-        data = np.concatenate(array_list, axis=0)
-        print("Concatenated data shape:", data.shape)
-
-        total_timesteps = data.shape[1]
-        is_gridded = data.ndim == 4
-        spatial_dims = data.shape[2:]  # (lat, lon) or (n_grids,)
-
-        if get_years is not None:
-            n_timesteps = len(get_years)
-            expected_timesteps = n_timesteps * self.seq_len
-
-            if total_timesteps < expected_timesteps:
-                raise ValueError(f"Too few timesteps: got {total_timesteps}, expected {expected_timesteps} "
-                                f"(years={n_timesteps}, seq_len={self.seq_len})")
-            elif total_timesteps > expected_timesteps:
-                print(f"Trimming data from {total_timesteps} to {expected_timesteps} timesteps.")
-                if data.ndim == 3:
-                    data = data[:, :expected_timesteps, :]
-                elif data.ndim == 4:
-                    data = data[:, :expected_timesteps, :, :]
-                else:
-                    raise ValueError(f"Unexpected number of dimensions in data: {data.ndim}")
-        else:
-            n_timesteps = total_timesteps // self.seq_len
-            expected_timesteps = n_timesteps * self.seq_len
-            if data.ndim == 3:
-                data = data[:, :expected_timesteps, :]
-            elif is_gridded:
-                data = data[:, :expected_timesteps, :, :]
-            else:
-                raise ValueError(f"Unexpected number of dimensions in data: {data.ndim}")
-
-        # Final reshape to (n_timesteps, M, n_vars, lat, lon) or (n_timesteps, M, n_vars, n_grids)
-        reshaped = data.reshape(num_vars, n_timesteps, self.seq_len, *spatial_dims)
-        reshaped = reshaped.transpose((1, 2, 0, *range(3, reshaped.ndim)))  # reorder to (n_timesteps, M, n_vars, ...)
-
-        if not seq_to_seq:
-            reshaped = reshaped[:, -1:, ...]  # keep last timestep, preserve dims
-            print("After seq_to_seq=False reshape:", reshaped.shape)
-
-        return reshaped
-=======
             if vlist[0][-3:] == ".nc":
                 temp_data = xr.open_mfdataset(
                     vlist, concat_dim="time", combine="nested"
@@ -290,7 +219,6 @@
         return temp_data
 
 
->>>>>>> bcee43a8
         # (86*num_scenarios!, 12, vars, 96, 144). Desired shape where 86*num_scenaiors can be the batch dimension. Can get items of shape (batch_size, 12, 96, 144) -> #TODO: confirm that one item should be one year of one scenario
         # or maybe without being split into lats and lons...if we are working on the icosahedral? (years, months, no. of vars, no. of unique coords)
 
