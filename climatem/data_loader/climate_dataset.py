--- conflicted
+++ resolved
@@ -4,21 +4,12 @@
 import itertools
 import zipfile
 from pathlib import Path
-from typing import Dict, List, Optional, Union  # Tuple
+from typing import Dict, List, Optional, Tuple, Union
 
 import numpy as np
 import torch
 import xarray as xr
 
-<<<<<<< HEAD
-from climatem.constants import (  # INPUT4MIPS_NOM_RES,; INPUT4MIPS_TEMP_RES,
-    AVAILABLE_MODELS_FIRETYPE,
-    NO_OPENBURNING_VARS,
-    OPENBURNING_MODEL_MAPPING,
-)
-
-=======
->>>>>>> 471f5251
 # from climatem.plotting.plot_data import plot_species, plot_species_anomaly
 from climatem.utils import get_logger
 
@@ -121,15 +112,12 @@
         self.lon = lon
         self.icosahedral_coordinates_path = icosahedral_coordinates_path
 
-<<<<<<< HEAD
     # NOTE:() changing this so it can deal with with grib files and netcdf files
     # this operates variable wise now.... #TODO: sizes for input4mips / adapt to mulitple vars
-=======
->>>>>>> 471f5251
     def load_into_mem(
         self,
         paths: List[str],
-        variables: List[str],
+        num_vars: List[str],
         channels_last: bool = True,
         seq_to_seq: bool = True,
         get_years: Optional[List[int]] = None,
@@ -138,66 +126,12 @@
         Load multiple variables from single-file datasets (e.g., NetCDF or GRIB).
 
         Args:
-            paths: List of file paths (each containing all requested variables).
-            variables: List of variable names to extract.
-            channels_last: Whether to keep channel dimension last.
-            seq_to_seq: Whether to retain full sequence or just final timestep.
-            get_years: If provided, used to trim to expected number of time steps.
-        """
-        all_arrays = []
-        self.input_var_shapes = {}  # {var: flattened size}
-
-        for var in variables:
-            var_data_list = []
-            for file in paths:
-                print(f"[DEBUG] Opening file: {file}")
-                suffix = Path(file).suffix.lower()
-                engine = "cfgrib" if suffix in [".grib", ".grib2"] else None
-                ds = xr.open_dataset(file, engine=engine).compute()
-                if var not in ds:
-                    print(f"[Skipping file] Variable '{var}' not found in {file}")
-                    continue
-                data = ds[var].to_numpy()
-                if data.ndim == 2:
-                    data = data[None, ...]  # shape (1, lat, lon)
-                elif data.ndim == 3:
-                    pass  # shape (T, lat, lon)
-                else:
-                    raise ValueError(f"Unsupported shape {data.shape} for variable '{var}'")
-                var_data_list.append(data)
-
-<<<<<<< HEAD
-            full_data = np.concatenate(var_data_list, axis=0)  # (T, lat, lon)
-            self.input_var_shapes[var] = np.prod(full_data.shape[1:])
-            all_arrays.append(full_data[None, ...])  # → (1, T, lat, lon)
-
-        data = np.concatenate(all_arrays, axis=0)  # (V, T, lat, lon)
-        total_timesteps = data.shape[1]
-
-        if get_years is not None:
-            n_timesteps = len(get_years)
-            expected_timesteps = n_timesteps * self.seq_len
-            data = data[:, :expected_timesteps, ...]
-        else:
-            n_timesteps = total_timesteps // self.seq_len
-            expected_timesteps = n_timesteps * self.seq_len
-            data = data[:, :expected_timesteps, ...]
-
-        reshaped = data.reshape(len(variables), n_timesteps, self.seq_len, *data.shape[2:])
-        reshaped = reshaped.transpose(1, 2, 0, *range(3, reshaped.ndim))  # (Y, M, V, ...)
-
-        if not seq_to_seq:
-            reshaped = reshaped[:, -1:, ...]
-
-        # Compute input_var_offsets for later masking
-        self.input_var_offsets = [0]
-        for var in variables:
-            last = self.input_var_offsets[-1]
-            self.input_var_offsets.append(last + self.input_var_shapes[var])
-
-        return reshaped
-
-=======
+            paths (List[List[str]]): absolute to filepath
+            num_vars (int): number of input variables e.g. pr, tas, etc.
+            channels_last (bool, optional): reshape data to channels. Defaults to True.
+            seq_to_seq (bool, optional): TBC. Defaults to True. #TODO
+        """
+
         array_list = []
 
         for vlist in paths:
@@ -253,31 +187,20 @@
 
         return temp_data
 
->>>>>>> 471f5251
         # (86*num_scenarios!, 12, vars, 96, 144). Desired shape where 86*num_scenaiors can be the batch dimension. Can get items of shape (batch_size, 12, 96, 144) -> #TODO: confirm that one item should be one year of one scenario
         # or maybe without being split into lats and lons...if we are working on the icosahedral? (years, months, no. of vars, no. of unique coords)
 
     # NOTE:() rewriting this currently to try to use icosahedral code...
 
-<<<<<<< HEAD
     def load_coordinates_into_mem(self, paths: List[List[str]]) -> np.ndarray:
-=======
-        Returns:
-            np.ndarray: coordinates
-        """
-        print("self.icosahedral_coordinates_path", self.icosahedral_coordinates_path)
->>>>>>> 471f5251
         print("length paths", len(paths))
         first_file = paths[0][0]
 
         if first_file.endswith(".grib") or first_file.endswith(".grib2"):
             print("self.icosahedral_coordinates_path", self.icosahedral_coordinates_path)
             coordinates = np.load(self.icosahedral_coordinates_path)
-<<<<<<< HEAD
-=======
         elif paths[0][0][-5:] == "grib2":
             coordinates = np.loadtxt(self.icosahedral_coordinates_path, skiprows=1, usecols=(1, 2))
->>>>>>> 471f5251
         else:
             temp_data = xr.open_mfdataset(paths[0], concat_dim="time", combine="nested").compute()
             # Try to load `lat` and `lon` directly and fall back to error if not found
@@ -386,7 +309,6 @@
 
         data = self.Data
 
-
         if channels_last:
             data = data.transpose((0, 1, 4, 2, 3))
 
