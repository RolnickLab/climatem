--- conflicted
+++ resolved
@@ -534,11 +534,6 @@
         # With multiple future timesteps we append the prediction to x and compute the nll of next timestep etc..
         # We add to the loss the sum multiplied by the decay in future timesteps
         # we have to take care here to make sure that we have the right tensors with requires_grad
-<<<<<<< HEAD
-        y_pred, y_spare, z_spare, pz_mu, pz_std = self.model.module.predict(x, y)
-        # I was hoping to do this with no_grad, but I do actually need it for the crps loss.
-        px_mu, px_std = self.model.module.predict_pxmu_pxstd(x, y)
-=======
         for k in range(self.future_timesteps):
             nll_bis, recons_bis, kl_bis, y_pred_recons = self.get_nll(x_bis, y[:, k], z)
             nll += (self.optim_params.loss_decay_future_timesteps**k) * nll_bis
@@ -550,7 +545,6 @@
         del x_bis, y_pred, nll_bis, recons_bis, kl_bis
 
         assert y.shape == y_pred_all.shape
->>>>>>> b9225872
 
         # compute regularisations constraints/penalties (sparsity and connectivity)
         if self.optim_params.use_sparsity_constraint:
@@ -643,14 +637,9 @@
         # projection of the gradient for w
         if self.model.module.autoencoder.use_grad_project and not self.no_w_constraint:
             with torch.no_grad():
-<<<<<<< HEAD
-                self.model.module.autoencoder.get_w_decoder().clamp_(min=0.0)
-            assert torch.min(self.model.module.autoencoder.get_w_decoder()) >= 0.0
-=======
                 self.model.autoencoder.get_w_decoder().clamp_(min=0.0)
 
             # assert torch.min(self.model.autoencoder.get_w_decoder()) >= 0.0
->>>>>>> b9225872
 
         self.train_loss = loss.item()
         self.train_nll = nll.item()
@@ -1033,13 +1022,6 @@
         self.mu_sparsity_list.append(self.ALM_sparsity.mu)
         self.gamma_sparsity_list.append(self.ALM_sparsity.gamma)
 
-<<<<<<< HEAD
-        self.adj_tt[int(self.iteration / self.train_params.valid_freq)] = (
-            self.model.module.get_adj()
-        )  # .cpu().detach().numpy()
-        w = self.model.module.autoencoder.get_w_decoder()  # .cpu().detach().numpy()
-=======
->>>>>>> b9225872
         if not self.no_gt:
             w = self.model.autoencoder.get_w_decoder()
             self.adj_w_tt[int(self.iteration / self.train_params.valid_freq)] = w.item()
@@ -1411,13 +1393,8 @@
         inside each clusters.
         Not used yet - could be interesting :)
         """
-<<<<<<< HEAD
-        c = torch.tensor([0.0])
-        w = self.model.module.autoencoder.get_w_encoder()
-=======
         c = torch.as_tensor([0.0])
         w = self.model.autoencoder.get_w_encoder()
->>>>>>> b9225872
         d = self.data.distances
         for i in self.d:
             for k in self.d_z:
@@ -1426,13 +1403,8 @@
 
     def connectivity_reg(self, ratio: float = 0.0005):
         """Calculate a connectivity regularisation only on a subsample of the complete data."""
-<<<<<<< HEAD
-        c = torch.tensor([0.0])
-        w = self.model.module.autoencoder.get_w_encoder()
-=======
         c = torch.as_tensor([0.0])
         w = self.model.autoencoder.get_w_encoder()
->>>>>>> b9225872
         n = int(self.d_x * ratio)
         points = np.random.choice(np.arange(self.d_x), n)
 
