# Adapting to do training across multiple GPUs with huggingface accelerate.
import numpy as np
import torch
import torch.distributions as dist
import gc
# we use accelerate for distributed training
from geopy import distance

# from torch.nn.parallel import DistributedDataParallel as DDP
from torch.profiler import ProfilerActivity

from climatem.model.dag_optim import compute_dag_constraint
from climatem.model.prox import monkey_patch_RMSprop
from climatem.model.utils import ALM
from climatem.plotting.plot_model_output import Plotter

euler_mascheroni = 0.57721566490153286060

class TrainingLatent:
    def __init__(
        self,
        model,
        datamodule,
        exp_params,
        gt_params,
        model_params,
        train_params,
        optim_params,
        plot_params,
        save_path,
        plots_path,
        best_metrics,
        d,
        accelerator,
        wandbname="unspecified",
        profiler=False,
        profiler_path="./log",
    ):
        # TODO: do we want to have the profiler as an argument? Maybe not, but useful to speed up the code
        self.accelerator = accelerator
        self.model = model
        self.model.to(accelerator.device)
        self.datamodule = datamodule
        self.data_loader_train = iter(datamodule.train_dataloader(accelerator=accelerator))
        self.data_loader_val = iter(datamodule.val_dataloader())
        self.coordinates = datamodule.coordinates
        self.exp_params = exp_params
        self.train_params = train_params
        self.optim_params = optim_params
        self.coefs_scheduler_spectra = (
            None
            if optim_params.scheduler_spectra is None
            else np.linspace(0, 1, len(optim_params.scheduler_spectra), endpoint=True)
        )

        self.plot_params = plot_params
        self.best_metrics = best_metrics
        self.save_path = save_path
        self.plots_path = plots_path
        self.wandbname = wandbname

        self.latent = exp_params.latent
        self.no_gt = gt_params.no_gt
        self.debug_gt_z = gt_params.debug_gt_z
        self.d_z = exp_params.d_z
        self.no_w_constraint = model_params.no_w_constraint

        self.d = d
        self.patience = train_params.patience
        self.best_valid_loss = np.inf

        self.batch_size = datamodule.hparams.batch_size
        self.tau = exp_params.tau
        self.future_timesteps = exp_params.future_timesteps
        self.d_x = exp_params.d_x
        self.lat = exp_params.lat
        self.lon = exp_params.lon
        self.instantaneous = model_params.instantaneous

        self.patience_freq = 50
        self.iteration = 1
        self.logging_iter = 0
        self.converged = False
        self.thresholded = False
        self.ended = False

        self.profiler = profiler
        self.profiler_path = profiler_path

        # collection of lists to store relevant metrics
        self.train_loss_list = []
        self.train_elbo_list = []
        self.train_recons_list = []
        self.train_kl_list = []
        self.train_sparsity_reg_list = []
        self.train_connect_reg_list = []
        self.train_ortho_cons_list = []
        self.train_ortho_vector_cons_list = []
        self.train_acyclic_cons_list = []
        self.mu_ortho_list = []
        self.gamma_ortho_list = []
        self.h_ortho_list = []

        # add the crps
        self.train_crps_loss_list = []

        # add the spectral loss
        self.train_spectral_loss_list = []

        # add the temporal spectral loss
        self.train_temporal_spectral_loss_list = []

        self.train_sparsity_cons_list = []
        self.train_transition_var_list = []
        self.mu_sparsity_list = []
        self.gamma_sparsity_list = []

        self.valid_loss_list = []
        self.valid_elbo_list = []
        self.valid_recons_list = []
        self.valid_kl_list = []
        self.valid_sparsity_reg_list = []
        self.valid_connect_reg_list = []
        self.valid_ortho_cons_list = []
        self.valid_ortho_vector_cons_list = []
        self.valid_acyclic_cons_list = []
        self.valid_sparsity_cons_list = []
        self.valid_transition_var_list = []

        self.best_spatial_spectra_score = None

        self.plotter = Plotter()

        # if MULTI_GPU:
        #     print("I am using multiple GPUs!!")
        #     # setup_ddp()
        #     # DistributedSampler
        #     self.model = DDP(self.model)

        # I think this is just initialising a tensor of zeroes to store results in
        if not self.no_gt:
            self.adj_w_tt = torch.zeros(
                [int(self.train_params.max_iteration / self.train_params.valid_freq), self.d, self.d_x, self.d_z]
            )
            if self.instantaneous:
                self.adj_tt = torch.zeros(
                    [
                        int(self.train_params.max_iteration / self.train_params.valid_freq),
                        self.tau + 1,
                        self.d * self.d_z,
                        self.d * self.d_z,
                    ]
                )
            else:
                self.adj_tt = torch.zeros(
                    [
                        int(self.train_params.max_iteration / self.train_params.valid_freq),
                        self.tau,
                        self.d * self.d_z,
                        self.d * self.d_z,
                    ]
                )
        self.logvar_encoder_tt = []
        self.logvar_decoder_tt = []
        self.logvar_transition_tt = []

        # self.model.mask.fix(self.gt_dag)

        # optimizer
        if self.optim_params.optimizer == "sgd":
            self.optimizer = torch.optim.SGD(model.parameters(), lr=self.train_params.lr)
        elif self.optim_params.optimizer == "rmsprop":
            monkey_patch_RMSprop(torch.optim.RMSprop)
            self.optimizer = torch.optim.RMSprop(model.parameters(), lr=self.train_params.lr)
        else:
            raise NotImplementedError(f"optimizer {self.optim_params.optimizer} is not implemented")
        self.scheduler = torch.optim.lr_scheduler.MultiStepLR(
            self.optimizer, milestones=self.train_params.lr_scheduler_epochs, gamma=self.train_params.lr_scheduler_gamma
        )

        # prepare the model, optimizer, data loader, and scheduler using Accerate for distributed training
        print("Preparing all the models here!")
        self.data_loader_train, self.model, self.optimizer, self.scheduler = accelerator.prepare(
            self.data_loader_train, self.model, self.optimizer, self.scheduler
        )

        # Check that model and everything is on gpu
        # print("\nModel Parameter Devices after moving to GPU:")
        # for name, param in self.model.named_parameters():
        #     print(f"{name}: {param.device}")

        # # Check the device of a sample batch (after iterating through the prepared dataloader)
        # for batch in self.data_loader_train:
        #     inputs, labels = batch
        #     print(f"Input tensor device: {inputs.device}")
        #     print(f"Label tensor device: {labels.device}")
        #     break

        # # Check the device of the optimizer's state (this might vary)
        # for group in self.optimizer.param_groups:
        #     for param in group['params']:
        #         if param in self.optimizer.state:
        #             print(f"Optimizer state for parameter '{param.shape}': {self.optimizer.state[param].get('step', torch.tensor(0)).device}")

        # compute constraint normalization
        with torch.no_grad():
            d = model.d * model.d_z
            full_adjacency = torch.ones((d, d)) - torch.eye(d)
            self.acyclic_constraint_normalization = compute_dag_constraint(full_adjacency).item()

            if self.latent:
                self.ortho_normalization = self.d_x * self.d_z
                self.sparsity_normalization = self.tau * self.d_z * self.d_z

    def train_with_QPM(self):  # noqa: C901
        """
        Optimize a problem under constraint using the Augmented Lagragian method (or QPM).

        We train in 3 phases: first with ALM, then until
        the likelihood remain stable, then continue after thresholding
        the adjacency matrix
        """

        # Pre-Accelerate - start a new wandb run to track this script
        # wandb.init(
        # set the wandb project where this run will be logged
        # please alter this project, and set the name to something appropriate for your experiments
        #    project="test-gpu-code-wandb",
        #    name=...
        # # )

        # print("what is the cuda device count?", torch.cuda.device_count())
        # print("MULTI GPU?", MULTI_GPU)

        # TODO: Why config here?
        # config = self.hp
        self.accelerator.init_trackers(
            "gpu-code-wandb",
            # config=config,
            init_kwargs={"wandb": {"name": self.wandbname}},
        )

        # initialize ALM/QPM for orthogonality and acyclicity constraints
        self.ALM_ortho = ALM(
            self.optim_params.ortho_mu_init,
            self.optim_params.ortho_mu_mult_factor,
            self.optim_params.ortho_omega_gamma,
            self.optim_params.ortho_omega_mu,
            self.optim_params.ortho_h_threshold,
            self.optim_params.ortho_min_iter_convergence,
            dim_gamma=(self.d_z, self.d_z),
        )

        self.ALM_sparsity = ALM(
            self.optim_params.sparsity_mu_init,
            self.optim_params.sparsity_mu_mult_factor,
            self.optim_params.sparsity_omega_gamma,
            self.optim_params.sparsity_omega_mu,
            self.optim_params.sparsity_h_threshold,
            self.optim_params.sparsity_min_iter_convergence,
            # dim_gamma=(1,),
        )

        if self.instantaneous:
            # here we add the acyclicity constraint if the instantaneous connections are interesting
            self.QPM_acyclic = ALM(
                self.optim_params.acyclic_mu_init,
                self.optim_params.acyclic_mu_mult_factor,
                self.optim_params.acyclic_omega_gamma,
                self.optim_params.acyclic_omega_mu,
                self.optim_params.acyclic_h_threshold,
                self.optim_params.acyclic_min_iter_convergence,
                # dim_gamma=(1,),
            )

        if self.profiler:

            # we should have this function elsewhere. It is rarely used.
            def trace_handler(p):
                print("Printing profiler key averages from trace handler!")
                output_cpu = p.key_averages().table(sort_by="cpu_time_total", row_limit=20)
                output_cuda = p.key_averages().table(sort_by="cuda_time_total", row_limit=20)
                print(output_cpu)
                print(output_cuda)

            prof = torch.profiler.profile(
                activities=[ProfilerActivity.CPU, ProfilerActivity.CUDA],
                schedule=torch.profiler.schedule(wait=5, warmup=5, active=1, repeat=1),
                on_trace_ready=torch.profiler.tensorboard_trace_handler("./log/profiler_traces"),
                # using the torch tensorboard handler
                # on_trace_ready=torch.profiler.export_chrome_trace(self.profiler_path),
                # on_trace_ready=trace_handler,
                profile_memory=True,
                record_shapes=True,
                with_stack=True,
                use_cuda=True,
            )
            prof.start()
            # print out the output of the profiler

        while self.iteration < self.train_params.max_iteration and not self.ended:

            # train and valid step
            # HERE MODIFY train_step()
            self.train_step()
            self.scheduler.step()
            if self.profiler:
                prof.step()

            if self.iteration % self.train_params.valid_freq == 0:
                self.logging_iter += 1
                # HERE MODIFY valid_step()
                self.valid_step()
                self.log_losses()

                # log these metrics to wandb every print_freq...
                #  multiple metrics here...
                if self.iteration % (self.plot_params.print_freq) == 0:
                    # altered to use the accelerator.log function
                    self.accelerator.log(
                        {
                            "kl_train": self.train_kl,
                            "loss_train": self.train_loss,
                            "recons_train": self.train_recons,
                            "kl_valid": self.valid_kl,
                            "loss_valid": self.valid_loss,
                            "recons_valid": self.valid_recons,
                            "nll_train": self.train_nll,
                            "nll_valid": self.valid_nll,
                            "mae_recons_train": self.train_mae_recons,
                            "mae_pred_train": self.train_mae_pred,
                            "mae_persistence_train": self.train_mae_persistence,
                            "mae_recons_valid": self.val_mae_recons,
                            "mae_pred_valid": self.val_mae_pred,
                            "mse_recons_train": self.train_mse_recons,
                            "mse_pred_train": self.train_mse_pred,
                            "mse_recons_valid": self.val_mse_recons,
                            "mse_pred_valid": self.val_mse_pred,
                            "var_original_train": self.train_var_original,
                            "var_recons_train": self.train_var_recons,
                            "var_pred_train": self.train_var_pred,
                            "var_original_valid": self.val_var_original,
                            "var_recons_val": self.val_var_recons,
                            "var_pred_valid": self.val_var_pred,
                            "mae_recons_valid_1": self.val_mae_recons_1,
                            "mae_recons_valid_2": self.val_mae_recons_2,
                            "mae_recons_valid_3": self.val_mae_recons_3,
                            "mae_recons_valid_4": self.val_mae_recons_4,
                            "mae_pred_valid_1": self.val_mae_pred_1,
                            "mae_pred_valid_2": self.val_mae_pred_2,
                            "mae_pred_valid_3": self.val_mae_pred_3,
                            "mae_pred_valid_4": self.val_mae_pred_4,
                            "mae_recons_train_1": self.train_mae_recons_1,
                            "mae_recons_train_2": self.train_mae_recons_2,
                            "mae_recons_train_3": self.train_mae_recons_3,
                            "mae_recons_train_4": self.train_mae_recons_4,
                            "mae_pred_train_1": self.train_mae_pred_1,
                            "mae_pred_train_2": self.train_mae_pred_2,
                            "mae_pred_train_3": self.train_mae_pred_3,
                            "mae_pred_train_4": self.train_mae_pred_4,
                            "spectral_loss_train": self.train_spectral_loss,
                            "temporal_spectral_loss_train": self.train_temporal_spectral_loss,
                            "crps_loss_train": self.train_crps_loss,
                        }
                    )

                else:
                    self.accelerator.log(
                        {
                            "kl_train": self.train_kl,
                            "loss_train": self.train_loss,
                            "recons_train": self.train_recons,
                            "kl_valid": self.valid_kl,
                            "loss_valid": self.valid_loss,
                            "recons_valid": self.valid_recons,
                        }
                    )

                # print and plot losses
                # TODO : the plotting frrequency is hard to control and unintuitive... update the code here
                if self.iteration % (self.plot_params.print_freq) == 0:
                    self.print_results()

            if self.logging_iter > 0 and self.iteration % (self.plot_params.plot_freq) == 0:
                print(f"Plotting Iteration {self.iteration}")
                self.plotter.plot_sparsity(self)
                # trying to save coords and adjacency matrices
                # Todo propagate the path!
                if not self.plot_params.savar:
                    self.plotter.save_coordinates_and_adjacency_matrices(self)
                torch.save(self.model.state_dict(), self.save_path / "model.pth")

                # try to use the accelerator.save function here
                self.accelerator.save_state(output_dir=self.save_path)

            if not self.converged:

                # train with penalty method
                # NOTE: here valid_freq is critical for updating the parameters of the ALM method!
                # this is easy to miss - perhaps we should implement another parameter for this.
                if self.iteration % self.train_params.valid_freq == 0:
                    self.ALM_ortho.update(self.iteration, self.valid_ortho_vector_cons_list, self.valid_loss_list)
                    # updating ALM_sparsity here
                    self.ALM_sparsity.update(self.iteration, self.valid_sparsity_cons_list, self.valid_loss_list)

                    # This iteration value should be explored.
                    if self.iteration > 1000:
                        if not self.no_w_constraint:
                            ortho_converged = self.ALM_ortho.has_converged
                            sparsity_converged = self.ALM_sparsity.has_converged
                        else:
                            self.converged = True
                    else:
                        ortho_converged = False
                        sparsity_converged = False

                    # if has_increased_mu then reinitialize the optimizer?
                    if self.ALM_ortho.has_increased_mu:
                        if self.optim_params.optimizer == "sgd":
                            self.optimizer = torch.optim.SGD(self.model.parameters(), lr=self.train_params.lr)
                        elif self.optim_params.optimizer == "rmsprop":
                            self.optimizer = torch.optim.RMSprop(self.model.parameters(), lr=self.train_params.lr)

                    # Repeat for sparsity constraint?
                    if self.ALM_sparsity.has_increased_mu:
                        if self.optim_params.optimizer == "sgd":
                            self.optimizer = torch.optim.SGD(self.model.parameters(), lr=self.train_params.lr)
                        elif self.optim_params.optimizer == "rmsprop":
                            self.optimizer = torch.optim.RMSprop(self.model.parameters(), lr=self.train_params.lr)

                    if self.instantaneous:
                        self.QPM_acyclic.update(self.iteration, self.valid_acyclic_cons_list, self.valid_loss_list)
                        acyclic_converged = self.QPM_acyclic.has_converged
                        # TODO: add optimizer reinit
                        if self.QPM_acyclic.has_increased_mu:
                            if self.optim_params.optimizer == "sgd":
                                self.optimizer = torch.optim.SGD(self.model.parameters(), lr=self.train_params.lr)
                            elif self.optim_params.optimizer == "rmsprop":
                                self.optimizer = torch.optim.RMSprop(self.model.parameters(), lr=self.train_params.lr)
                        self.converged = ortho_converged & acyclic_converged
                    else:
                        # self.converged = ortho_converged
                        self.converged = ortho_converged & sparsity_converged
            else:
                # continue training without penalty method
                if not self.thresholded and self.iteration % self.patience_freq == 0:
                    # self.plotter.plot(self, save=True)
                    if not self.has_patience(self.train_params.patience, self.valid_loss):
                        self.threshold()
                        self.patience = self.train_params.patience_post_thresh
                        self.best_valid_loss = np.inf
                        # self.plotter.plot(self, save=True)
                # continue training after thresholding
                else:
                    if self.iteration % self.patience_freq == 0:
                        # self.plotter.plot(self, save=True)
                        if not self.has_patience(self.train_params.patience_post_thresh, self.valid_loss):
                            self.ended = True

            self.iteration += 1

            # might want this for the profiler:
            # if self.profiler:
            #    prof.step()

        if self.iteration >= self.train_params.max_iteration:
            self.threshold()

        # final plotting and printing
        self.plotter.plot_sparsity(self, save=True)
        self.print_results()

        # wandb.finish()
        self.accelerator.end_training()

        valid_loss = {
            "valid_loss": self.valid_loss,
            "best_valid_loss": self.best_valid_loss,
            "valid_loss1": -self.valid_loss_list[-1],
            "valid_loss2": -self.valid_loss_list[-2],
            "valid_loss3": -self.valid_loss_list[-3],
            "valid_loss4": -self.valid_loss_list[-4],
            "valid_loss5": -self.valid_loss_list[-5],
            "valid_neg_elbo": self.valid_nll,
            "valid_recons": self.valid_recons,
            "valid_kl": self.valid_kl,
            "valid_sparsity_reg": self.valid_sparsity_reg,
            "valid_ortho_cons": torch.sum(self.valid_ortho_cons).item(),
            "valid_sparsity_cons": self.valid_sparsity_cons,
            "valid_transition_var": self.valid_transition_var,
        }

        # I guess this is just making sure...
        if self.profiler:
            prof.stop()

        return valid_loss

    def train_step(self):

        self.model.train()

        # sample data

        # TODO: send data to gpu in the initialization and sample afterwards
        # x, y = next(self.data_loader_train) #.sample(self.batch_size, valid=False)

        try:
            x, y = next(self.data_loader_train)
            x = torch.nan_to_num(x)
            y = torch.nan_to_num(y)
        except StopIteration:
            self.data_loader_train = iter(self.datamodule.train_dataloader(accelerator=self.accelerator))
            x, y = next(self.data_loader_train)
            x = torch.nan_to_num(x)
            y = torch.nan_to_num(y)

        # y = y[:, 0]
        z = None
        x_bis = torch.clone(x)
        y_pred_all = torch.clone(y)
        nll = 0
        recons = 0
        kl = 0

        # also make the proper prediction, not the reconstruction as we do above
        # With multiple future timesteps we append the prediction to x and compute the nll of next timestep etc..
        # We add to the loss the sum multiplied by the decay in future timesteps
        # we have to take care here to make sure that we have the right tensors with requires_grad
        for k in range(self.future_timesteps):
            nll_bis, recons_bis, kl_bis, y_pred_recons = self.get_nll(x_bis, y[:, k], z)
            nll += (self.optim_params.loss_decay_future_timesteps**k) * nll_bis
            recons += (self.optim_params.loss_decay_future_timesteps**k) * recons_bis
            kl += (self.optim_params.loss_decay_future_timesteps**k) * kl_bis
            y_pred, y_spare, z_spare, pz_mu, pz_std = self.model.predict(x_bis, y[:, k])
            y_pred_all[:, k] = y_pred
            x_bis = torch.cat((x_bis[:, 1:], y_pred.unsqueeze(1)), dim=1)
        del x_bis, y_pred, nll_bis, recons_bis, kl_bis

        assert y.shape == y_pred_all.shape

        # compute regularisations constraints/penalties (sparsity and connectivity)
        if self.optim_params.use_sparsity_constraint:
            h_sparsity = self.get_sparsity_violation(
                lower_threshold=0.05, upper_threshold=self.optim_params.sparsity_upper_threshold
            )
            sparsity_reg = self.ALM_sparsity.gamma * h_sparsity + 0.5 * self.ALM_sparsity.mu * h_sparsity**2
            if self.optim_params.binarize_transition and h_sparsity == 0:
                h_variance = self.adj_transition_variance()
                sparsity_reg = self.ALM_sparsity.gamma * h_variance + 0.5 * self.ALM_sparsity.mu * h_variance**2

        else:
            sparsity_reg = self.get_regularisation()
        connect_reg = torch.as_tensor([0.0])
        if self.exp_params.latent and self.optim_params.reg_coeff_connect > 0:
            # TODO: might be interesting to explore this
            connect_reg = self.connectivity_reg()

        # compute constraints (acyclicity and orthogonality)
        h_acyclic = torch.as_tensor([0.0])
        if self.instantaneous and not self.converged:
            h_acyclic = self.get_acyclicity_violation()
        h_ortho = self.get_ortho_violation(self.model.autoencoder.get_w_decoder())

        # compute total loss - here we are removing the sparsity regularisation as we are using the constraint here.
        loss = nll + connect_reg + sparsity_reg
        if not self.no_w_constraint:
            loss = loss + torch.sum(self.ALM_ortho.gamma @ h_ortho) + 0.5 * self.ALM_ortho.mu * torch.sum(h_ortho**2)
        if self.instantaneous:
            loss = loss + 0.5 * self.QPM_acyclic.mu * h_acyclic**2

        # need to be superbly careful here that we are really using predictions, not the reconstruction
        # I was hoping to do this with no_grad, but I do actually need it for the crps loss.
        crps = 0
        spectral_loss = 0
        for k in range(self.future_timesteps):
            px_mu, px_std = self.model.predict_pxmu_pxstd(torch.cat((x[:, k:], y_pred_all[:, :k]), dim=1), y[:, k])
            crps += (self.optim_params.loss_decay_future_timesteps ** k) * self.get_crps_loss(y[:, k], px_mu, px_std)
            spectral_loss += (self.optim_params.loss_decay_future_timesteps**k) * self.get_spatial_spectral_loss(
                y[:, k], y_pred_all[:, k], take_log=True
            )

        temporal_spectral_loss = self.get_temporal_spectral_loss(x, y, y_pred_all)
        print(f"loss: {loss}, crps: {crps}, spectral: {spectral_loss}, temporal: {temporal_spectral_loss}")
        # add the spectral loss to the loss
        if self.optim_params.scheduler_spectra is None:
            loss = (
                loss
                + self.optim_params.crps_coeff * crps
                + self.optim_params.spectral_coeff * spectral_loss
                + self.optim_params.temporal_spectral_coeff * temporal_spectral_loss
            )
        else:
            for new_coef, iter_schedule in zip(self.coefs_scheduler_spectra, self.optim_params.scheduler_spectra):
                if self.iteration >= iter_schedule:
                    coef = new_coef
                if self.iteration == iter_schedule:
                    print(
                        f"Scheduling spectrum coefficient at iterations {self.optim_params.scheduler_spectra} at coefficients {self.coefs_scheduler_spectra}"
                    )
                    print(f"Updating spectral coefficient to {coef} at iteration {self.iteration}!!")
            loss = (
                loss
                + self.optim_params.crps_coeff * crps
                + coef
                * (
                    self.optim_params.spectral_coeff * spectral_loss
                    + self.optim_params.temporal_spectral_coeff * temporal_spectral_loss
                )
            )
        loss = torch.mean((y - y_pred_all[:, 0])**2)

        # backprop
        # mask_prev = self.model.mask.param.clone()
        # as recommended by https://pytorch.org/tutorials/recipes/recipes/tuning_guide.html#use-parameter-grad-none-instead-of-model-zero-grad-or-optimizer-zero-grad
        # self.optimizer.zero_grad()
        self.optimizer.zero_grad(set_to_none=True)
        # loss.backward()
        gc.collect()
        torch.cuda.empty_cache()
        torch.cuda.reset_peak_memory_stats()
        with torch.autograd.set_detect_anomaly(True):
            self.accelerator.backward(loss)
        for name, param in self.model.named_parameters():
            if param.grad is not None and torch.isnan(param.grad).any():
                print(f"[NaN GRAD] Gradient NaNs found in {name}")
        _, _ = (
            self.optimizer.step() if self.optim_params.optimizer == "rmsprop" else self.optimizer.step()
        ), self.train_params.lr
        # projection of the gradient for w
        if self.model.autoencoder.use_grad_project and not self.no_w_constraint:
            with torch.no_grad():
                self.model.autoencoder.get_w_decoder().clamp_(min=0.0)
        if torch.min(self.model.autoencoder.get_w_decoder()) < 0:
            print("Warning: w_decoder has negative values")

            # assert torch.min(self.model.autoencoder.get_w_decoder()) >= 0.0

        self.train_loss = loss.item()
        self.train_nll = nll.item()
        self.train_recons = recons.item()
        self.train_kl = kl.item()
        self.train_sparsity_reg = sparsity_reg.item()
        self.train_connect_reg = connect_reg.item()
        self.train_ortho_cons = h_ortho.detach()  # .detach()
        self.train_acyclic_cons = h_acyclic.item()  # errors with .item() as it is a tensor

        # adding the sparsity constraint to the logs
        self.train_sparsity_cons = h_sparsity.item()  # .detach()
        self.train_transition_var = self.adj_transition_variance().item()

        # adding the crps loss to the logs
        self.train_crps_loss = crps.item()

        # adding the spectral loss to the logs
        self.train_spectral_loss = spectral_loss.item()

        # adding the temporal spectral loss to the logs
        self.train_temporal_spectral_loss = temporal_spectral_loss.item()

        # NOTE: here we have the saving, prediction, and analysis of some metrics, which comes at every print_freq
        # This can be cut if we want faster training...
        print(f"[GPU] Peak allocated: {torch.cuda.max_memory_allocated() / 1024**3:.2f} GB")
        print(f"[GPU] Currently allocated: {torch.cuda.memory_allocated() / 1024**3:.2f} GB")

        if self.iteration % self.plot_params.print_freq == 0:
            # TODO integrate below in Plotter()

            np.save(self.save_path / "x_true_recons_train.npy", x.cpu().detach().numpy())
            np.save(self.save_path / "y_true_recons_train.npy", y.cpu().detach().numpy())
            np.save(self.save_path / "y_pred_recons_train.npy", y_pred_all.cpu().detach().numpy())

            # also carry out autoregressive predictions
            mse, smape, y_original, y_original_pred, y_original_recons, x_original = (
                self.autoregress_prediction_original(valid=False, timesteps=10)
            )

            # also try the particle filtering approach
            # final_particles = self.particle_filter(x_original, y_original, num_particles=100, timesteps=120)

            self.train_mae_recons = torch.mean(torch.abs(y_original_recons - y_original)).item()
            self.train_mae_pred = torch.mean(torch.abs(y_original_pred - y_original)).item()
            self.train_mae_persistence = torch.mean(torch.abs(y_original - x_original[:, -1, :, :])).item()

            self.train_mse_recons = torch.mean(torch.square(y_original_recons - y_original)).item()
            self.train_mse_pred = torch.mean(torch.square(y_original_pred - y_original)).item()
            self.train_mse_persistence = torch.mean(torch.square(y_original - x_original[:, -1, :, :])).item()

            # include the variance of the predictions
            self.train_var_original = torch.var(y_original).item()
            self.train_var_recons = torch.var(y_original_recons).item()
            self.train_var_pred = torch.var(y_original_pred).item()

            # including per variable metrics, for when we train in the 4 variable case.
            if self.d == 3:
                self.train_mae_recons_1 = torch.mean(torch.abs(y_original_recons[:, 0] - y_original[:, 0])).item()
                self.train_mae_recons_2 = torch.mean(torch.abs(y_original_recons[:, 1] - y_original[:, 1])).item()
                self.train_mae_recons_3 = torch.mean(torch.abs(y_original_recons[:, 2] - y_original[:, 2])).item()
                self.train_mae_recons_4 = 0

                self.train_mae_pred_1 = torch.mean(torch.abs(y_original_pred[:, 0] - y_original[:, 0])).item()
                self.train_mae_pred_2 = torch.mean(torch.abs(y_original_pred[:, 1] - y_original[:, 1])).item()
                self.train_mae_pred_3 = torch.mean(torch.abs(y_original_pred[:, 2] - y_original[:, 2])).item()
                self.train_mae_pred_4 = 0
            else:
                self.train_mae_recons_1 = 0
                self.train_mae_recons_2 = 0
                self.train_mae_recons_3 = 0
                self.train_mae_recons_4 = 0

                self.train_mae_pred_1 = 0
                self.train_mae_pred_2 = 0
                self.train_mae_pred_3 = 0
                self.train_mae_pred_4 = 0

            # choose a random integer in self.batch_size, setting a seed for this
            np.random.seed(0)

            # sample = np.random.randint(0, self.batch_size)

            # Plotting the predictions for three different samples, including the reconstructions and the true values
            # if the shape of the data is icosahedral, we can plot like this:
            if self.iteration % self.plot_params.plot_freq == 0:
                if not self.plot_params.savar and (self.d == 1 or self.d == 2 or self.d == 3 or self.d == 4):
                    self.plotter.plot_compare_predictions_icosahedral(
                        x_past=x_original[:, -1, :, :].cpu().detach().numpy(),
                        y_true=y_original.cpu().detach().numpy(),
                        y_recons=y_original_recons.cpu().detach().numpy(),
                        y_hat=y_original_pred.cpu().detach().numpy(),
                        sample=np.random.randint(0, self.batch_size),
                        coordinates=self.coordinates,
                        path=self.plots_path,
                        iteration=self.iteration,
                        valid=False,
                        plot_through_time=True,
                    )

                    self.plotter.plot_compare_predictions_icosahedral(
                        x_past=x_original[:, -1, :, :].cpu().detach().numpy(),
                        y_true=y_original.cpu().detach().numpy(),
                        y_recons=y_original_recons.cpu().detach().numpy(),
                        y_hat=y_original_pred.cpu().detach().numpy(),
                        sample=np.random.randint(0, self.batch_size),
                        coordinates=self.coordinates,
                        path=self.plots_path,
                        iteration=self.iteration,
                        valid=False,
                        plot_through_time=True,
                    )

                    self.plotter.plot_compare_predictions_icosahedral(
                        x_past=x_original[:, -1, :, :].cpu().detach().numpy(),
                        y_true=y_original.cpu().detach().numpy(),
                        y_recons=y_original_recons.cpu().detach().numpy(),
                        y_hat=y_original_pred.cpu().detach().numpy(),
                        sample=np.random.randint(0, self.batch_size),
                        coordinates=self.coordinates,
                        path=self.plots_path,
                        iteration=self.iteration,
                        valid=False,
                        plot_through_time=True,
                    )
                else:
                    print("Not plotting predictions.")

        # note that this has been changed to y_pred_recons
        # return x, y, y_pred_all

    # Validation step here.
    def valid_step(self):
        self.model.eval()

        with torch.no_grad():
            # sample data
            try:
                x, y = next(self.data_loader_val)
                x = torch.nan_to_num(x)
                y = torch.nan_to_num(y)
            except StopIteration:
                self.data_loader_val = iter(self.datamodule.val_dataloader())
                x, y = next(self.data_loader_val)
                x = torch.nan_to_num(x)
                y = torch.nan_to_num(y)

            # x, y = next(self.data_loader_val) #.sample(self.data_loader_val.n_valid - self.data_loader_val.tau, valid=True) #Check they have these features

            # y = y[:, 0]
            # NOTE: sh, z here is if we have a ground truth
            z = None
            x_bis = torch.clone(x)
            y_pred_all = torch.clone(y)
            nll = 0
            recons = 0
            kl = 0

            # also make the proper prediction, not the reconstruction as we do above
            # With multiple future timesteps we append the prediction to x and compute the nll of next timestep etc..
            # We add to the loss the sum multiplied by the decay in future timesteps
            # we have to take care here to make sure that we have the right tensors with requires_grad
            for k in range(self.future_timesteps):
                nll_bis, recons_bis, kl_bis, y_pred_recons = self.get_nll(x_bis, y[:, k], z)
                nll += (self.optim_params.loss_decay_future_timesteps**k) * nll_bis
                recons += (self.optim_params.loss_decay_future_timesteps**k) * recons_bis
                kl += (self.optim_params.loss_decay_future_timesteps**k) * kl_bis
                y_pred, y_spare, z_spare, pz_mu, pz_std = self.model.predict(x_bis, y[:, k])
                y_pred_all[:, k] = y_pred
                x_bis = torch.cat((x_bis[:, 1:], y_pred.unsqueeze(1)), dim=1)
                # print(f"y_pred_recons shape {y_pred_recons.shape}")
            del x_bis, y_pred, nll_bis, recons_bis, kl_bis

            # compute regularisations (sparsity and connectivity)
            sparsity_reg = self.get_regularisation()
            connect_reg = torch.as_tensor([0.0])
            if self.exp_params.latent and self.optim_params.reg_coeff_connect > 0:
                # what is happening here between connectivity_reg and connectivity_reg_complete? See below.
                connect_reg = self.connectivity_reg()

            # compute constraints (acyclicity and orthogonality)
            h_acyclic = torch.as_tensor([0.0])
            # h_ortho = torch.tensor([0.])
            if self.instantaneous and not self.converged:
                h_acyclic = self.get_acyclicity_violation()
            h_ortho = self.get_ortho_violation(self.model.autoencoder.get_w_decoder())

            h_sparsity = self.get_sparsity_violation(
                lower_threshold=0.05, upper_threshold=self.optim_params.sparsity_upper_threshold
            )
            h_transition_var = self.adj_transition_variance()

            # compute total loss
            loss = nll + connect_reg  # + sparsity_reg - for now we are removing the sparsity regularisation

            # NOTE: ignore the constraints loss for saving the loss of the validation data. We are basically just interested in the nll.
            # loss = loss + self.ALM_ortho.gamma * h_ortho + \
            #     0.5 * self.ALM_ortho.mu * h_ortho ** 2

            # if self.instantaneous:
            #    loss = loss + 0.5 * self.QPM_acyclic.mu * h_acyclic ** 2

            self.valid_loss = loss.item()
            self.valid_nll = nll.item()
            self.valid_recons = recons.item()
            self.valid_kl = kl.item()
            self.valid_sparsity_reg = sparsity_reg.item()
            self.valid_ortho_cons = h_ortho.detach()  # .detach()
            self.valid_connect_reg = connect_reg.item()
            self.valid_acyclic_cons = h_acyclic.item()

            # adding the sparsity constraint to the logs
            self.valid_sparsity_cons = h_sparsity.item()  # .detach()
            self.valid_transition_var = h_transition_var.item()

        # NOTE: here we have the saving, prediction, and analysis of some metrics, which comes at every print_freq
        # This can be cut if we want faster training...

        if self.iteration % self.plot_params.print_freq == 0:

            np.save(self.save_path / "x_true_recons_val.npy", x.cpu().detach().numpy())
            np.save(self.save_path / "y_true_recons_val.npy", y.cpu().detach().numpy())
            np.save(self.save_path / "y_pred_recons_val.npy", y_pred_all.cpu().detach().numpy())

            mse, smape, y_original, y_original_pred, y_original_recons, x_original = (
                self.autoregress_prediction_original(valid=True, timesteps=10)
            )

            # print all the shapes of these

            self.val_mae_recons = torch.mean(torch.abs(y_original_recons - y_original)).item()
            self.val_mae_pred = torch.mean(torch.abs(y_original_pred - y_original)).item()
            self.val_mae_persistence = torch.mean(torch.abs(y_original - x_original[:, -1, :, :])).item()

            self.val_mse_recons = torch.mean(torch.square(y_original_recons - y_original)).item()
            self.val_mse_pred = torch.mean(torch.square(y_original_pred - y_original)).item()
            self.val_mse_persistence = torch.mean(torch.square(y_original - x_original[:, -1, :, :])).item()

            # include the variance of the predictions
            self.val_var_original = torch.var(y_original)
            self.val_var_recons = torch.var(y_original_recons)
            self.val_var_pred = torch.var(y_original_pred)

            if self.d == 4:
                self.val_mae_recons_1 = torch.mean(torch.abs(y_original_recons[:, 0] - y_original[:, 0])).item()
                self.val_mae_recons_2 = torch.mean(torch.abs(y_original_recons[:, 1] - y_original[:, 1])).item()
                self.val_mae_recons_3 = torch.mean(torch.abs(y_original_recons[:, 2] - y_original[:, 2])).item()
                self.val_mae_recons_4 = torch.mean(torch.abs(y_original_recons[:, 3] - y_original[:, 3])).item()

                self.val_mae_pred_1 = torch.mean(torch.abs(y_original_pred[:, 0] - y_original[:, 0])).item()
                self.val_mae_pred_2 = torch.mean(torch.abs(y_original_pred[:, 1] - y_original[:, 1])).item()
                self.val_mae_pred_3 = torch.mean(torch.abs(y_original_pred[:, 2] - y_original[:, 2])).item()
                self.val_mae_pred_4 = torch.mean(torch.abs(y_original_pred[:, 3] - y_original[:, 3])).item()
            else:
                self.val_mae_recons_1 = 0
                self.val_mae_recons_2 = 0
                self.val_mae_recons_3 = 0
                self.val_mae_recons_4 = 0

                self.val_mae_pred_1 = 0
                self.val_mae_pred_2 = 0
                self.val_mae_pred_3 = 0
                self.val_mae_pred_4 = 0

            # also plot a comparison of the past true, true, reconstructed and the predicted values for the validation data
            # self.plotter.plot_compare_predictions_icosahedral(self, lots of arguments! save=True)
            if self.iteration % self.plot_params.plot_freq == 0:
                if not self.plot_params.savar and (self.d == 1 or self.d == 2 or self.d == 3 or self.d == 4):
                    self.plotter.plot_compare_predictions_icosahedral(
                        x_past=x_original[:, -1, :, :].cpu().detach().numpy(),
                        y_true=y_original.cpu().detach().numpy(),
                        y_recons=y_original_recons.cpu().detach().numpy(),
                        y_hat=y_original_pred.cpu().detach().numpy(),
                        sample=np.random.randint(0, self.batch_size),
                        coordinates=self.coordinates,
                        path=self.plots_path,
                        iteration=self.iteration,
                        valid=True,
                        plot_through_time=True,
                    )

                    self.plotter.plot_compare_predictions_icosahedral(
                        x_past=x_original[:, -1, :, :].cpu().detach().numpy(),
                        y_true=y_original.cpu().detach().numpy(),
                        y_recons=y_original_recons.cpu().detach().numpy(),
                        y_hat=y_original_pred.cpu().detach().numpy(),
                        sample=np.random.randint(0, self.batch_size),
                        coordinates=self.coordinates,
                        path=self.plots_path,
                        iteration=self.iteration,
                        valid=True,
                        plot_through_time=True,
                    )

                    self.plotter.plot_compare_predictions_icosahedral(
                        x_past=x_original[:, -1, :, :].cpu().detach().numpy(),
                        y_true=y_original.cpu().detach().numpy(),
                        y_recons=y_original_recons.cpu().detach().numpy(),
                        y_hat=y_original_pred.cpu().detach().numpy(),
                        sample=np.random.randint(0, self.batch_size),
                        coordinates=self.coordinates,
                        path=self.plots_path,
                        iteration=self.iteration,
                        valid=True,
                        plot_through_time=True,
                    )

        # return x, y, y_pred_all

    def has_patience(self, patience_init, valid_loss):
        """Check if the validation loss has not improved for 'patience' steps."""
        if self.patience > 0:
            if valid_loss < self.best_valid_loss:
                self.best_valid_loss = valid_loss
                self.patience = patience_init
                print(f"Best valid loss: {self.best_valid_loss}")
            else:
                self.patience -= 1
            return True
        else:
            return False

    def threshold(self):
        """
        Consider that the graph has been found.

        Convert it to a binary graph and fix it.
        """
        with torch.no_grad():
            thresholded_adj = (self.model.get_adj() > 0.5).type(torch.Tensor)
            self.model.mask.fix(thresholded_adj)
        self.thresholded = True
        print("Thresholding ================")

    def log_losses(self):
        """Append in lists values of the losses and more."""
        # train
        self.train_loss_list.append(-self.train_loss)
        self.train_recons_list.append(self.train_recons)
        self.train_kl_list.append(self.train_kl)

        # here note that train_ortho_cons_list is a torch.sum...
        self.train_sparsity_reg_list.append(self.train_sparsity_reg)
        self.train_connect_reg_list.append(self.train_connect_reg)
        self.train_ortho_cons_list.append(torch.sum(self.train_ortho_cons))
        self.train_ortho_vector_cons_list.append(self.train_ortho_cons)
        # make this torch.sum?
        self.train_acyclic_cons_list.append(self.train_acyclic_cons)

        # valid
        self.valid_loss_list.append(-self.valid_loss)
        self.valid_recons_list.append(self.valid_recons)
        self.valid_kl_list.append(self.valid_kl)

        # here note that valid_ortho_cons_list is a torch.sum...
        self.valid_sparsity_reg_list.append(self.valid_sparsity_reg)
        self.valid_connect_reg_list.append(self.valid_connect_reg)
        self.valid_ortho_cons_list.append(torch.sum(self.valid_ortho_cons))
        self.valid_ortho_vector_cons_list.append(self.valid_ortho_cons)

        self.valid_acyclic_cons_list.append(self.valid_acyclic_cons)

        self.mu_ortho_list.append(self.ALM_ortho.mu)
        self.gamma_ortho_list.append(self.ALM_ortho.gamma)

        self.train_sparsity_cons_list.append(self.train_sparsity_cons)
        self.train_transition_var_list.append(self.train_transition_var)
        self.valid_sparsity_cons_list.append(self.valid_sparsity_cons)
        self.valid_transition_var_list.append(self.valid_transition_var)

        # adding crps
        self.train_crps_loss_list.append(self.train_crps_loss)

        # adding spectral loss
        self.train_spectral_loss_list.append(self.train_spectral_loss)

        # adding temporal spectral loss
        self.train_temporal_spectral_loss_list.append(self.train_temporal_spectral_loss)

        self.mu_sparsity_list.append(self.ALM_sparsity.mu)
        self.gamma_sparsity_list.append(self.ALM_sparsity.gamma)

        if not self.no_gt:
            w = self.model.autoencoder.get_w_decoder()
            self.adj_w_tt[int(self.iteration / self.train_params.valid_freq)] = w.item()
            self.adj_tt[int(self.iteration / self.train_params.valid_freq)] = self.model.get_adj().item()

        # here we just plot the first element of the logvar_decoder and logvar_encoder
        self.logvar_decoder_tt.append(self.model.autoencoder.logvar_decoder[0].item())
        self.logvar_encoder_tt.append(self.model.autoencoder.logvar_encoder[0].item())
        self.logvar_transition_tt.append(self.model.transition_model.logvar[0, 0].item())

    def print_results(self):
        """Print values of many variable: losses, constraint violation, etc.
        at the frequency self.plot_params.print_freq"""

        # print("****************************************************************************************")
        # print("What is the loss, the NLL, the reconstruction, the KL, the sparsity reg, the connect reg, the ortho cons, the acyclic cons, the sparsity cons?")
        # print("****************************************************************************************")
        # print("The loss is:", self.train_loss)
        # print("The NLL is:", self.train_nll)
        # print("The reconstruction is:", self.train_recons)
        # print("The KL is:", self.train_kl)

        # print("The torch.sum(self.ALM_ortho.gamma @ h_ortho) is:", torch.sum(self.ALM_ortho.gamma @ self.train_ortho_cons))
        # print("The 0.5 * self.ALM_ortho.mu * torch.sum(h_ortho ** 2) is:", 0.5 * self.ALM_ortho.mu * torch.sum(self.train_ortho_cons ** 2))

        # print("The self.ALM_sparsity.gamma * h_sparsity is:", self.ALM_sparsity.gamma * self.train_sparsity_cons)
        # print("The 0.5 * self.ALM_sparsity.mu * h_sparsity**2 is:", (0.5 * self.ALM_sparsity.mu * self.train_sparsity_cons**2))

        print("****************************************************************************************")
        # print("What are the actual values of the constraints?")
        # print("The connect reg is:", self.train_connect_reg)
        # print("The sparsity reg is:", self.train_sparsity_reg)
        # print("The ortho cons is:", self.train_ortho_cons)
        # print("The acyclic cons is:", self.train_acyclic_cons)
        # print("The sparsity cons is:", self.train_sparsity_cons)
        # print("****************************************************************************************")

    def get_nll(self, x, y, z=None) -> torch.Tensor:

        # this is just running the forward pass of LatentTSDCD...
        elbo, recons, kl, preds = self.model(x, y, z, self.iteration)
        # print('what is len(self.model(arg)) with arguments', len(self.model(x, y, z, self.iteration)))
        return -elbo, recons, kl, preds

    def get_regularisation(self) -> float:
        if self.iteration > self.optim_params.schedule_reg:
            adj = self.model.get_adj()
            reg = self.optim_params.reg_coeff * torch.norm(adj, p=1)
            # reg /= adj.numel()
        else:
            reg = torch.as_tensor([0.0])

        return reg

    def get_acyclicity_violation(self) -> torch.Tensor:
        if self.iteration > 0:
            adj = self.model.get_adj()[-1].view(self.d * self.d_z, self.d * self.d_z)
            h = compute_dag_constraint(adj) / self.acyclic_constraint_normalization
        else:
            h = torch.as_tensor([0.0])

        assert torch.is_tensor(h)

        return h

    def get_ortho_violation(self, w: torch.Tensor) -> float:

        if self.iteration > self.optim_params.schedule_ortho:
            # constraint = torch.tensor([0.])
            k = w.size(2)
            # for i in range(w.size(0)):
            #     constraint = constraint + torch.norm(w[i].T @ w[i] - torch.eye(k), p=2)
            i = 0
            # constraint = torch.norm(w[i].T @ w[i] - torch.eye(k), p=2, dim=1)
            constraint = w[i].T @ w[i] - torch.eye(k)
            # print('What is the ortho constraint shape:', constraint.shape)
            h = constraint / self.ortho_normalization
        else:
            h = torch.as_tensor([0.0])

        assert torch.is_tensor(h)

        return h

    # NOTE Adding the number of causal links as a constraint, rather than having it as a penalty as in CDSD originally
    # NOTE Previously we did model.get_adj() as an argument. I am changing this to just be self...
    # more like get_regularisation, which is what we want to copy closely.

    def adj_transition_variance(self) -> float:
        adj = self.model.get_adj()
        h = torch.norm(adj - torch.square(adj), p=1) / self.sparsity_normalization
        assert torch.is_tensor(h)
        return h

    def get_sparsity_violation(self, lower_threshold, upper_threshold) -> float:
        """
        Calculate the number of causal links in the adjacency matrix, and constrain this to be less than a certain
        number.

        Threshold is the fraction of causal links, e.g. 0.1, 0.3
        """
        if self.iteration > self.optim_params.schedule_sparsity:

            # first get the adj
            adj = self.model.get_adj()

            sum_of_connections = torch.norm(adj, p=1) / self.sparsity_normalization
            # print('constraint value, before I subtract a threshold from it:', sum_of_connections)

            # If the sum_of_connections is greater than the upper threshold, then we have a violation
            if sum_of_connections > upper_threshold:
                constraint = sum_of_connections - upper_threshold

            # If the constraint is less than the lower threshold, then we also have a violation
            elif sum_of_connections < lower_threshold:
                constraint = lower_threshold - sum_of_connections

            # Otherwise, there is no penalty due to the constraint:
            else:
                constraint = torch.as_tensor([0.0])

            # print('constraint value, after I subtract a threshold, or whatever:', constraint)

            h = torch.max(constraint, torch.as_tensor([0.0]))

        else:
            h = torch.as_tensor([0.0])

        assert torch.is_tensor(h)

        return h

    def _normpdf(self, x):
        """Probability density function of a univariate standard Gaussian distribution with zero mean and unit
        variance."""
        return (1.0 / torch.sqrt(torch.as_tensor(2.0 * torch.pi))) * torch.exp(-torch.square(x) / 2.0)

    def get_crps_loss(self, y, mu, sigma):
        if self.model.distr_decoder.__name__ == "GEVDistribution":
            xi = self.model.xi

            # Expand xi to match mu if needed
            if isinstance(xi, torch.Tensor) and xi.ndim < mu.ndim:
                xi = xi.expand_as(mu)

            eps = 1e-6  # small constant to avoid divide-by-zero or log(0)

            # Standardized residual
            t = (y - mu) / sigma

            # Identify Gumbel regime (xi ~ 0)
            near_zero = torch.abs(xi) < eps
            xi_safe = xi.clone()
            xi_safe[near_zero] = eps  # avoid divide-by-zero in GEV formula

            # Transformed variable z = 1 + xi * t (GEV support condition)
            z = 1 + xi_safe * t
            z = torch.clamp(z, min=eps)  # avoid negative/zero base in pow

            # z ** (-1/xi) term used in exp(-z ** -1/xi)
            inv_xi = -1 / xi_safe
            pow_z = z ** inv_xi  # may return NaN if z < 0 or inf if large

            # Safety: avoid propagating NaNs from z**inv_xi
            pow_z = torch.nan_to_num(pow_z, nan=1e3, posinf=1e3, neginf=1e3)

            # CDF of GEV: F(y) = exp(-z ** (-1/xi))
            F_y = torch.exp(-pow_z)

            # Allocate output tensor
            crps = torch.zeros_like(y)

            # --- GEV branch (xi ≠ 0) ---
            if torch.any(~near_zero):
                idx = ~near_zero
                xi_nz = xi_safe[idx]
                mu_nz = mu[idx]
                sigma_nz = sigma[idx]
                y_nz = y[idx]
                F_nz = F_y[idx]

                # First term: (μ − y − σ/ξ)(1 − 2F(y))
                t1 = (mu_nz - y_nz - sigma_nz / xi_nz) * (1 - 2 * F_nz)

<<<<<<< HEAD
                # 2^xi * Gamma(1 - xi)
                gamma_term = 2 ** xi_nz * torch.exp(torch.lgamma(1 - xi_nz))
=======
        pi_inv = 1.0 / torch.sqrt(torch.as_tensor(torch.pi))
>>>>>>> 3e26d245

                # Lower incomplete gamma: gammainc * Gamma
                gammainc_val = torch.special.gammainc(1 - xi_nz, -torch.log(F_nz))
                lower_gamma = gammainc_val * torch.exp(torch.lgamma(1 - xi_nz))

                # Second term: -σ/ξ (gamma_term - 2 * lower_gamma)
                t2 = -sigma_nz / xi_nz * (gamma_term - 2 * lower_gamma)

                # Sum both terms for GEV CRPS
                crps[idx] = t1 + t2

            # --- Gumbel branch (xi ≈ 0) ---
            if torch.any(near_zero):
                idx = near_zero
                mu_z = mu[idx]
                sigma_z = sigma[idx]
                y_z = y[idx]
                F_z = F_y[idx].clamp(min=eps, max=1 - eps)  # avoid log(0)

                # log F(y) is always negative
                log_F_z = torch.log(F_z)

                # Clamp log F(y) to avoid large exponents in A, B
                log_F_z_clamped = log_F_z.clamp(min=-20.0, max=-1e-3)

                # -- Swamee & Ohija approximation for E₁(x) --

                # A = ln[ (0.56146 / x + 0.65) * (1 + x) ]
                A_numer = (0.56146 / log_F_z_clamped) + 0.65
                A_denom = 1 + log_F_z_clamped
                A_arg = A_numer * A_denom
                A_arg = A_arg.clamp(min=eps)  # avoid log(0)
                A = torch.log(A_arg)

                # B = x⁴ * exp(7.7 * x) * (2 + x)^3.7
                B = (log_F_z_clamped ** 4) * torch.exp(7.7 * log_F_z_clamped) * (2 + log_F_z_clamped).clamp(min=eps) ** 3.7

                # E₁(x) ≈ (A^-7.7 + B)^-0.13
                expi_approx = (A ** -7.7 + B).clamp(min=eps) ** -0.13

                # Final safety (guard against NaNs/infs)
                expi_approx = torch.nan_to_num(expi_approx, nan=0.0, posinf=1e3, neginf=0.0)

                # CRPS = μ − y + σ (γ − ln 2) − 2σ * E₁(x)
                t1 = mu_z - y_z + sigma_z * (euler_mascheroni - torch.log(torch.tensor(2.0, device=y.device, dtype=y.dtype)))
                t2 = -2 * sigma_z * expi_approx
                crps[idx] = t1 + t2

            if torch.isnan(crps).any():
                print("[NaN] Final CRPS")

            # Clamp final CRPS to ensure numerical validity
            crps = torch.nan_to_num(crps, nan=0.0, posinf=1e3, neginf=0.0)
            crps = torch.clamp(crps, min=0.0)
            return torch.mean(crps)

        # --- Gaussian fallback ---
        else:
            sy = (y - mu) / sigma
            forecast_dist = dist.Normal(0, 1)
            pdf = self._normpdf(sy)
            cdf = forecast_dist.cdf(sy)

            pi_inv = 1.0 / torch.sqrt(torch.tensor([np.pi]))
            crps = sigma * (sy * (2.0 * cdf - 1.0) + 2.0 * pdf - pi_inv)
            crps = torch.sum(crps) / y.size(0)
            return crps

    def get_spatial_spectral_loss(self, y_true, y_pred, take_log=True):
        """
        Calculate the spectral loss between the true values and the predicted values. We need to calculate the spectra
        of thhe true values and the predicted values, and then determine an appropriate metric to compare them.

        There are a lot of design choices here that may not make a lot of sense.
        Averaging across batches? Square of the difference? Absolute value of the difference?

        Separating out the contributions of the different variables? All unclear.

        I might actually want to log this, so that the loss is not just dominated by the very low frequency, high power components.

        I should be setting some kind of limit at which I do this here - I am still not sure if it is an upper or lower bound that is the right threshold on the power spectrum.

        I am going to add this to both the reconstruction and the prediction.

        Args:
            y: torch.Tensor, the true values
            y_pred: torch.Tensor, the predicted values
        """

        # assert that y_true has 3 dimensions
        assert y_true.dim() == 3
        assert y_pred.dim() == 3

        if y_true.size(-1) == self.lat * self.lon:

            y_true = torch.reshape(y_true, (y_true.size(0), y_true.size(1), self.lat, self.lon))
            y_pred = torch.reshape(y_pred, (y_pred.size(0), y_pred.size(1), self.lat, self.lon))

            # calculate the spectra of the true values
            # note we calculate the spectra across space, and then take the mean across the batch
            fft_true = torch.mean(torch.abs(torch.fft.rfft(y_true, dim=3)), dim=0)
            # calculate the spectra of the predicted values
            fft_pred = torch.mean(torch.abs(torch.fft.rfft(y_pred, dim=3)), dim=0)

        elif y_true.size(-1) == self.d_x:

            y_true = y_true
            y_pred = y_pred

            # calculate the spectra of the true values
            # note we calculate the spectra across space, and then take the mean across the batch
            fft_true = torch.mean(torch.abs(torch.fft.rfft(y_true, dim=2)), dim=0)
            # calculate the spectra of the predicted values
            fft_pred = torch.mean(torch.abs(torch.fft.rfft(y_pred, dim=2)), dim=0)
        else:
            raise ValueError("The size of the input is a surprise, and should be addressed here.")

        if take_log:
            fft_true = torch.log(fft_true)
            fft_pred = torch.log(fft_pred)

        # Calculate the power spectrum
        spectral_loss = torch.abs(fft_pred - fft_true)
        if self.optim_params.fraction_highest_wavenumbers is not None:
            spectral_loss = spectral_loss[
                :, round(self.optim_params.fraction_highest_wavenumbers * fft_true.shape[1]) :
            ]
        if self.optim_params.fraction_lowest_wavenumbers is not None:
            spectral_loss = spectral_loss[:, : round(self.optim_params.fraction_lowest_wavenumbers * fft_true.shape[1])]

        spectral_loss = torch.mean(spectral_loss)
        # print('what is the shape of the spectral loss?', spectral_loss)

        return spectral_loss

    def get_temporal_spectral_loss(self, x, y_true, y_pred):
        """
        Calculate the temporal spectra (frequency domain) of the true values compared to the predicted values. This
        needs to look at the power spectra through time per grid cell of predicted and true values.

        Args:
            x: torch.Tensor, the input values, past timesteps
            y_true: torch.Tensor, the true value of the timestep we predict
            y_pred: torch.Tensor, the predicted values of the timestep we predict
        """

        # concatenate x and y_true along the time axis
        obs = torch.cat((x, y_true), dim=1)
        pred = torch.cat((x, y_pred), dim=1)

        # calculate the spectra of the true values along the time dimension, and then take the mean across the batch
        fft_true = torch.mean(torch.abs(torch.fft.rfft(obs, dim=1)), dim=0)
        # calculate the spectra of the predicted values along the time dimension, and then take the mean across the batch
        fft_pred = torch.mean(torch.abs(torch.fft.rfft(pred, dim=1)), dim=0)

        # Calculate the power spectrum
        # compute the distance between the losses...
        temporal_spectral_loss = torch.abs(fft_pred - fft_true)
        # the shape here is (time/2 + 1, num_vars, coords)

        # average across all frequencies, variables and coordinates...
        temporal_spectral_loss = torch.mean(temporal_spectral_loss)

        return temporal_spectral_loss

    def connectivity_reg_complete(self):
        """
        Calculate the connectivity constraint, ie the sum of all the distances.

        inside each clusters.
        Not used yet - could be interesting :)
        """
        c = torch.as_tensor([0.0])
        w = self.model.autoencoder.get_w_encoder()
        d = self.data.distances
        for i in self.d:
            for k in self.d_z:
                c = c + torch.sum(torch.outer(w[i, :, k], w[i, :, k]) * d)
        return self.optim_params.reg_coeff_connect * c

    def connectivity_reg(self, ratio: float = 0.0005):
        """Calculate a connectivity regularisation only on a subsample of the complete data."""
        c = torch.as_tensor([0.0])
        w = self.model.autoencoder.get_w_encoder()
        n = int(self.d_x * ratio)
        points = np.random.choice(np.arange(self.d_x), n)

        if n <= 1:
            raise ValueError(
                "You should use a higher value for the ratio of \
                             considered points for the connectivity constraint"
            )

        # fixed here to remove self.data.coordinates, now coordinates is direct
        for d in range(self.d):
            for k in range(self.d_z):
                for i, c1 in enumerate(self.coordinates[points]):
                    for j, c2 in enumerate(self.coordinates[points]):
                        if i > j:
                            dist = distance.geodesic(c1, c2).km
                            c = c + w[d, i, k] * w[d, j, k] * dist
        return self.optim_params.reg_coeff_connect * c

    # Here I am going to add some functions which will seek to save predictions and true values
    # And also to complete autoregressive rollout every so often...
    # I am going to add this to the train_step and valid_step functions.

    def autoregress_prediction_original(self, valid: bool = False, timesteps: int = 120):
        """
        Calculate the MSE and SMAPE between X_{t+1} and X_hat_{t+1}. We also do an autoregressive lead out for set
        number of timesteps, with a default of 120 timesteps of rollout.

        Args:
            valid: bool, whether we are operating on the validation data
            timesteps: int, the number of timesteps to predict into the future autoregressively
        """

        self.model.eval()

        if not valid:

            # make an empty list to store the predictions
            predictions = []

            # Make the iterator again, since otherwise we have iterated through it already...
            train_dataloader = iter(self.datamodule.train_dataloader(accelerator=self.accelerator))
            x, y = next(train_dataloader)

            x = torch.nan_to_num(x)
            y = torch.nan_to_num(y)
            y = y[:, 0]
            z = None

            # print("First up, I will do the reconstruction effort")
            nll, recons, kl, y_pred_recons = self.get_nll(x, y, z)

            # ensure these are correct
            with torch.no_grad():
                y_pred, y, z, pz_mu, pz_std = self.model.predict(x, y)

                # Here we predict, but taking 100 samples from the latents
                # TODO: make this into an argument
                samples_from_xs, samples_from_zs, y = self.model.predict_sample(x, y, 10)

            # append the first prediction
            predictions.append(y_pred)

            # make a copy of y_pred, which is a tensor
            x_original = x.clone().detach()
            y_original = y.clone().detach()
            y_original_pred = y_pred.clone().detach()
            y_original_recons = y_pred_recons.clone().detach()

            # save these original values, x_original, y_orginal, y_original_pred
            np.save(self.save_path / "train_x_ar_0.npy", x_original.detach().cpu().numpy())
            np.save(self.save_path / "train_y_ar_0.npy", y_original.detach().cpu().numpy())
            np.save(self.save_path / "train_y_pred_ar_0.npy", y_original_pred.detach().cpu().numpy())
            np.save(self.save_path / "train_y_recons_0.npy", y_original_recons.detach().cpu().numpy())
            # np.save(os.path.join(self.hp.exp_path, "train_encoded_z_ar_0.npy"), z.detach().cpu().numpy())
            # np.save(os.path.join(self.hp.exp_path, "train_pz_mu_ar_0.npy"), pz_mu.detach().cpu().numpy())
            # np.save(os.path.join(self.hp.exp_path, "train_pz_std_ar_0.npy"), pz_std.detach().cpu().numpy())

            # saving the samples
            np.save(self.save_path / "train_samples_from_xs.npy", samples_from_xs.detach().cpu().numpy())
            np.save(self.save_path / "train_samples_from_zs.npy", samples_from_zs.detach().cpu().numpy())

            # Now doing the autoregressive rollout...
            # TODO: implement the autoregressive rollout and also take samples
            for i in range(1, timesteps):

                # assert that x_original and x are the same
                if i == 1:
                    assert torch.allclose(x_original, x)

                # remove the first timestep, so now we have (tau - 1) timesteps,
                # then append the prediction
                x = x[:, 1:, :, :]

                x = torch.cat([x, y_pred.unsqueeze(1)], dim=1)

                # then predict the next timestep
                # y at this point is pointless!!!
                with torch.no_grad():
                    y_pred, y, z, pz_mu, pz_std = self.model.predict(x, y)

                # append the prediction
                predictions.append(y_pred)

                assert i != 0

                np.save(self.save_path / f"train_x_ar_{i}.npy", x.detach().cpu().numpy())
                np.save(self.save_path / f"train_y_ar_{i}.npy", y.detach().cpu().numpy())
                np.save(self.save_path / f"train_y_pred_ar_{i}.npy", y_pred.detach().cpu().numpy())
                # np.save(os.path.join(self.hp.exp_path, f"train_encoded_z_ar_{i}.npy"), z.detach().cpu().numpy())
                # np.save(os.path.join(self.hp.exp_path, f"train_pz_mu_ar_{i}.npy"), pz_mu.detach().cpu().numpy())
                # np.save(os.path.join(self.hp.exp_path, f"train_pz_std_ar_{i}.npy"), pz_std.detach().cpu().numpy())

                # saving the samples here:
                # np.save(os.path.join(self.hp.exp_path, f"train_samples_from_xs_{i}.npy"), samples_from_xs.detach().cpu().numpy())
                # np.save(os.path.join(self.hp.exp_path, f"train_samples_from_zs_{i}.npy"), samples_from_zs.detach().cpu().numpy())

            # at the end of this for loop, make the prediction a tensor

            predictions = torch.stack(predictions, dim=1)
            # the resulting shape of this tensor is (batch_size, timesteps, num_vars, coords)

            print("What is the shape of the predictions, once I made it into a tensor?", predictions.shape)

            # then calculate the mean of the predictions along the timesteps
            y_pred_mean = torch.mean(predictions, dim=1)
            # calculate the variance of the predictions along the timesteps dimension
            y_pred_var = torch.var(predictions, dim=1)
            print("What is the shape of the mean of the predictions?", y_pred_mean.shape)
            print("What is the shape of the variance of the predictions?", y_pred_var.shape)

            # take the mean of the predictions along the batch and coordinates dimension:
            print(
                "What is the shape when I try to take the mean across the batch and coordinates:",
                torch.mean(y_pred_mean, dim=(0, 2)),
            )

            # Ok, well done me. Now actually, what I want to do is to compare the spatial spectra of the true values and the predicted values.
            # I will do this by calculating the spatial spectra of the true values and the predicted values, and then calculating a score between them.
            # This is a measure of how well the model is predicting the spatial spectra of the true values.

            # here I calculate the spatial spectra across the coordinates, then I average across the batch and across the timesteps
            fft_true = torch.mean(torch.abs(torch.fft.rfft(x_original[:, :, :, :], dim=3)), dim=(0, 1))

            # calculate the average spatial spectra of the individual predicted fields - I think this below is wrong
            fft_pred = torch.mean(torch.abs(torch.fft.rfft(predictions[:, :, :, :], dim=3)), dim=(0, 1))

            # calculate the difference between the true and predicted spatial spectra
            spatial_spectra_score = torch.abs(fft_pred - fft_true)
            # take the mean across the frequencies, the 1st dimension
            spatial_spectra_score = torch.mean(spatial_spectra_score, dim=1)

            print("Spatial spectra score, lower is better...should be a spectra for each var", spatial_spectra_score)

            # if this spatial_spectra_score is the lowest we have seen, then save the predictions
            if self.best_spatial_spectra_score is None:
                self.best_spatial_spectra_score = spatial_spectra_score

            # assert that self.best_spatial_spectra_score is not None
            assert self.best_spatial_spectra_score is not None

            # check if every element of spatial_spectra_score is less than the best_spatial_spectra_score:
            print(torch.all(spatial_spectra_score < self.best_spatial_spectra_score))

            print("new score", spatial_spectra_score)
            print("previous best score", self.best_spatial_spectra_score)

            if torch.all(spatial_spectra_score < self.best_spatial_spectra_score):
                print("The spatial spectra score is the best we have seen for all variables, I am in the if.")

                self.best_spatial_spectra_score = spatial_spectra_score
                print(f"Best spatial spectra score: {self.best_spatial_spectra_score}")

                # save the model in its current state
                print("Saving the model, since the spatial spectra score is the best we have seen for all variables.")
                torch.save(self.model.state_dict(), self.save_path / "best_model_for_average_spectra.pth")

        else:

            # bs = np.min([self.data.n_valid, 1000])
            # Make the iterator again
            val_dataloader = iter(self.datamodule.val_dataloader())
            x, y = next(val_dataloader)

            # old, using existing dataloader
            # x, y = next(self.data_loader_val)

            y = torch.nan_to_num(y)
            x = torch.nan_to_num(x)
            y = y[:, 0]
            z = None

            # print("First up, I will do the reconstruction effort")
            nll, recons, kl, y_pred_recons = self.get_nll(x, y, z)

            # swap
            with torch.no_grad():
                y_pred, y, z, pz_mu, pz_std = self.model.predict(x, y)

                # predict and take 100 samples too
                samples_from_xs, samples_from_zs, y = self.model.predict_sample(x, y, 100)

            # make a copy of y_pred, which is a tensor
            x_original = x.clone().detach()
            y_original = y.clone().detach()
            y_original_pred = y_pred.clone().detach()
            y_original_recons = y_pred_recons.clone().detach()

            # saving these
            np.save(self.save_path / "val_x_ar_0.npy", x_original.detach().cpu().numpy())
            np.save(self.save_path / "val_y_ar_0.npy", y_original.detach().cpu().numpy())
            np.save(self.save_path / "val_y_pred_ar_0.npy", y_original_pred.detach().cpu().numpy())
            np.save(self.save_path / "val_y_recons_0.npy", y_original_recons.detach().cpu().numpy())
            # np.save(os.path.join(self.hp.exp_path, "val_encoded_z_ar_0.npy"), z.detach().cpu().numpy())
            # np.save(os.path.join(self.hp.exp_path, "val_pz_mu_ar_0.npy"), pz_mu.detach().cpu().numpy())
            # np.save(os.path.join(self.hp.exp_path, "val_pz_std_ar_0.npy"), pz_std.detach().cpu().numpy())

            # saving the samples
            np.save(self.save_path / "val_samples_from_xs.npy", samples_from_xs.detach().cpu().numpy())
            np.save(self.save_path / "val_samples_from_zs.npy", samples_from_zs.detach().cpu().numpy())

            for i in range(1, timesteps):

                # remove the first timestep, so now we have (tau - 1) timesteps

                x = x[:, 1:, :, :]
                x = torch.cat([x, y_pred.unsqueeze(1)], dim=1)

                with torch.no_grad():
                    # then predict the next timestep
                    y_pred, y, z, pz_mu, pz_std = self.model.predict(x, y)

                np.save(self.save_path / f"val_x_ar_{i}.npy", x.detach().cpu().numpy())
                np.save(self.save_path / f"val_y_ar_{i}.npy", y.detach().cpu().numpy())
                np.save(self.save_path / f"val_y_pred_ar_{i}.npy", y_pred.detach().cpu().numpy())
                # np.save(os.path.join(self.hp.exp_path, f"val_encoded_z_ar_{i}.npy"), z.detach().cpu().numpy())
                # np.save(os.path.join(self.hp.exp_path, f"val_pz_mu_ar_{i}.npy"), pz_mu.detach().cpu().numpy())
                # np.save(os.path.join(self.hp.exp_path, f"val_pz_std_ar_{i}.npy"), pz_std.detach().cpu().numpy())

            # not finished, probably need to add some metrics here.
            # what are the shapes here?

        with torch.no_grad():

            # NOTE: just looking at some metrics...

            # I guess there are different MAEs that we can calculate here.
            # mae1 = torch.mean(torch.abs(y_original - y_original_pred))
            # print('Overall MAE:', mae1)

            # do the same for the MSE
            # mse1 = torch.mean((y_original - y_original_pred) ** 2)
            # print('Overall MSE:', mse1)

            # check
            mse = torch.mean(torch.sum(0.5 * torch.square(y_original - y_original_pred), dim=2))
            # print("MSE:", mse)
            # print("MSE shape:", mse.shape)

            smape = torch.mean(
                torch.sum(2 * (y_original - y_original_pred).abs() / (y_original.abs() + y_original_pred.abs()), dim=2)
            )
            # print("SMAPE:", smape)
            # print()

        return mse.item(), smape.item(), y_original, y_original_pred, y_original_recons, x_original

    def score_the_samples_for_spatial_spectra(self, y_true, y_pred_samples, num_samples=100):
        """
        Calculate the spatial spectra of the true values and the predicted values, and then calculate a score between
        them. This is a measure of how well the model is predicting the spatial spectra of the true values.

        Args:
            true_values: torch.Tensor, observed values in a batch
            y_pred: torch.Tensor, a selection of predicted values
            num_samples: int, the number of samples that have been taken from the model
        """

        # calculate the average spatial spectra of the true values, averaging across the batch
        print("y_true shape:", y_true.shape)
        fft_true = torch.mean(torch.abs(torch.fft.rfft(y_true, dim=3)), dim=0)
        # calculate the average spatial spectra of the individual predicted fields - I think this below is wrong
        print("y_pred shape:", y_pred_samples.shape)
        fft_pred = torch.mean(torch.abs(torch.fft.rfft(y_pred_samples, dim=3)), dim=0)

        # extend fft_true so it is the same value but extended to the same shape as fft_pred
        fft_true = fft_true.repeat(num_samples, 1, 1)

        # calculate the difference between the true and predicted spatial spectra
        spatial_spectra_score = torch.abs(fft_pred - fft_true)

        # then normalise all the values of spatial_spectra_score by the maximum value
        # this is to make sure that the score is between 0 and 1
        spatial_spectra_score = spatial_spectra_score / torch.max(spatial_spectra_score)

        # the do 1 - score to give the score to be increasing...
        spatial_spectra_score = 1 - spatial_spectra_score

        # score = ...

        return spatial_spectra_score

    def particle_filter(self, x, y, num_particles, timesteps=120):
        """Implement a particle filter to make a set of autoregressive predictions, where each created sample is
        evaluated by some score, and we do a particle filter to select only best samples to continue the autoregressive
        rollout."""

        particles = torch.randn(num_particles)
        weights = torch.ones(num_particles) / num_particles

        for _ in range(timesteps):
            # Prediction
            # make all the new predictions, taking samples from the latents
            _, samples_from_zs, y = self.model.predict_sample(x, y, 100)

            # then calculate the score of each of the samples
            # Update the weights, where we want the weights to increase as the score improves
            new_weights = weights * self.score_the_samples_for_spatial_spectra(y, samples_from_zs)
            new_weights /= new_weights.sum()

            # Resampling (e.g., systematic resampling)
            indices = torch.multinomial(new_weights, num_particles, replacement=True)
            selected_samples = samples_from_zs[indices]
            weights = torch.ones(num_particles) / num_particles

            # alternative here for rejection sampling, where we only keep the best samples
            # indices = torch.argsort(new_weights, descending=True)
            # particles = samples_from_zs[indices[:num_particles]]
            # weights = torch.ones(num_particles) / num_particles

            # store these selected_samples
            np.save(self.save_path / f"selected_samples_{_}.npy", selected_samples.detach().cpu().numpy())

            # then we are going to be passing the selected samples to the next timestep, so we need to make the input again
            # first drop the first value of x, then
            x = x[:, 1:, :, :]

            # then we need to append the selected samples to x, along the right axis
            x = torch.cat([x, selected_samples.unsqueeze(1)], dim=1)

            # then we are going back to the top of the loop

        return particles<|MERGE_RESOLUTION|>--- conflicted
+++ resolved
@@ -1201,12 +1201,8 @@
                 # First term: (μ − y − σ/ξ)(1 − 2F(y))
                 t1 = (mu_nz - y_nz - sigma_nz / xi_nz) * (1 - 2 * F_nz)
 
-<<<<<<< HEAD
                 # 2^xi * Gamma(1 - xi)
                 gamma_term = 2 ** xi_nz * torch.exp(torch.lgamma(1 - xi_nz))
-=======
-        pi_inv = 1.0 / torch.sqrt(torch.as_tensor(torch.pi))
->>>>>>> 3e26d245
 
                 # Lower incomplete gamma: gammainc * Gamma
                 gammainc_val = torch.special.gammainc(1 - xi_nz, -torch.log(F_nz))
@@ -1270,10 +1266,15 @@
             pdf = self._normpdf(sy)
             cdf = forecast_dist.cdf(sy)
 
-            pi_inv = 1.0 / torch.sqrt(torch.tensor([np.pi]))
-            crps = sigma * (sy * (2.0 * cdf - 1.0) + 2.0 * pdf - pi_inv)
-            crps = torch.sum(crps) / y.size(0)
-            return crps
+        pi_inv = 1.0 / torch.sqrt(torch.as_tensor(torch.pi))
+
+        # calculate the CRPS
+        crps = sigma * (sy * (2.0 * cdf - 1.0) + 2.0 * pdf - pi_inv)
+
+        # add together all the CRPS values and divide by the number of samples
+        crps = torch.sum(crps) / y.size(0)
+
+        return crps
 
     def get_spatial_spectral_loss(self, y_true, y_pred, take_log=True):
         """
