# Adapting to do training across multiple GPUs with huggingface accelerate.
import numpy as np
import torch
import torch.distributions as dist
import gc
# we use accelerate for distributed training
from geopy import distance

# from torch.nn.parallel import DistributedDataParallel as DDP
from torch.profiler import ProfilerActivity

from climatem.model.dag_optim import compute_dag_constraint
from climatem.model.prox import monkey_patch_RMSprop
from climatem.model.utils import ALM
from climatem.plotting.plot_model_output import Plotter

euler_mascheroni = 0.57721566490153286060

class TrainingLatent:
    def __init__(
        self,
        model,
        datamodule,
        exp_params,
        gt_params,
        model_params,
        train_params,
        optim_params,
        plot_params,
        save_path,
        plots_path,
        best_metrics,
        d,
        accelerator,
        wandbname="unspecified",
        profiler=False,
        profiler_path="./log",
    ):
        # TODO: do we want to have the profiler as an argument? Maybe not, but useful to speed up the code
        self.accelerator = accelerator
        self.model = model
        self.model.to(accelerator.device)
        self.datamodule = datamodule
        self.data_loader_train = iter(datamodule.train_dataloader(accelerator=accelerator))
        self.data_loader_val = iter(datamodule.val_dataloader())
        self.coordinates = datamodule.coordinates
        self.exp_params = exp_params
        self.train_params = train_params
        self.optim_params = optim_params
        self.coefs_scheduler_spectra = (
            None
            if optim_params.scheduler_spectra is None
            else np.linspace(0, 1, len(optim_params.scheduler_spectra), endpoint=True)
        )

        self.plot_params = plot_params
        self.best_metrics = best_metrics
        self.save_path = save_path
        self.plots_path = plots_path
        self.wandbname = wandbname

        self.latent = exp_params.latent
        self.no_gt = gt_params.no_gt
        self.debug_gt_z = gt_params.debug_gt_z
        self.d_z = exp_params.d_z
        self.no_w_constraint = model_params.no_w_constraint

        self.d = d
        self.patience = train_params.patience
        self.best_valid_loss = np.inf

        self.batch_size = datamodule.hparams.batch_size
        self.tau = exp_params.tau
        self.future_timesteps = exp_params.future_timesteps
        self.d_x = exp_params.d_x
        self.lat = exp_params.lat
        self.lon = exp_params.lon
        self.instantaneous = model_params.instantaneous

        self.patience_freq = 50
        self.iteration = 1
        self.logging_iter = 0
        self.converged = False
        self.thresholded = False
        self.ended = False

        self.profiler = profiler
        self.profiler_path = profiler_path

        # collection of lists to store relevant metrics
        self.train_loss_list = []
        self.train_elbo_list = []
        self.train_recons_list = []
        self.train_kl_list = []
        self.train_sparsity_reg_list = []
        self.train_connect_reg_list = []
        self.train_ortho_cons_list = []
        self.train_ortho_vector_cons_list = []
        self.train_acyclic_cons_list = []
        self.mu_ortho_list = []
        self.gamma_ortho_list = []
        self.h_ortho_list = []

        # add the crps
        self.train_crps_loss_list = []

        # add the spectral loss
        self.train_spectral_loss_list = []

        # add the temporal spectral loss
        self.train_temporal_spectral_loss_list = []

        self.train_sparsity_cons_list = []
        self.train_transition_var_list = []
        self.mu_sparsity_list = []
        self.gamma_sparsity_list = []

        self.valid_loss_list = []
        self.valid_elbo_list = []
        self.valid_recons_list = []
        self.valid_kl_list = []
        self.valid_sparsity_reg_list = []
        self.valid_connect_reg_list = []
        self.valid_ortho_cons_list = []
        self.valid_ortho_vector_cons_list = []
        self.valid_acyclic_cons_list = []
        self.valid_sparsity_cons_list = []
        self.valid_transition_var_list = []

        self.best_spatial_spectra_score = None

        self.plotter = Plotter()

        # if MULTI_GPU:
        #     print("I am using multiple GPUs!!")
        #     # setup_ddp()
        #     # DistributedSampler
        #     self.model = DDP(self.model)

        # I think this is just initialising a tensor of zeroes to store results in
        if not self.no_gt:
            self.adj_w_tt = torch.zeros(
                [int(self.train_params.max_iteration / self.train_params.valid_freq), self.d, self.d_x, self.d_z]
            )
            if self.instantaneous:
                self.adj_tt = torch.zeros(
                    [
                        int(self.train_params.max_iteration / self.train_params.valid_freq),
                        self.tau + 1,
                        self.d * self.d_z,
                        self.d * self.d_z,
                    ]
                )
            else:
                self.adj_tt = torch.zeros(
                    [
                        int(self.train_params.max_iteration / self.train_params.valid_freq),
                        self.tau,
                        self.d * self.d_z,
                        self.d * self.d_z,
                    ]
                )
        self.logvar_encoder_tt = []
        self.logvar_decoder_tt = []
        self.logvar_transition_tt = []

        # self.model.mask.fix(self.gt_dag)

        # optimizer
        if self.optim_params.optimizer == "sgd":
            self.optimizer = torch.optim.SGD(model.parameters(), lr=self.train_params.lr)
        elif self.optim_params.optimizer == "rmsprop":
            monkey_patch_RMSprop(torch.optim.RMSprop)
            self.optimizer = torch.optim.RMSprop(model.parameters(), lr=self.train_params.lr)
        else:
            raise NotImplementedError(f"optimizer {self.optim_params.optimizer} is not implemented")
        self.scheduler = torch.optim.lr_scheduler.MultiStepLR(
            self.optimizer, milestones=self.train_params.lr_scheduler_epochs, gamma=self.train_params.lr_scheduler_gamma
        )

        # prepare the model, optimizer, data loader, and scheduler using Accerate for distributed training
        print("Preparing all the models here!")
        self.data_loader_train, self.model, self.optimizer, self.scheduler = accelerator.prepare(
            self.data_loader_train, self.model, self.optimizer, self.scheduler
        )

        # Check that model and everything is on gpu
        # print("\nModel Parameter Devices after moving to GPU:")
        # for name, param in self.model.named_parameters():
        #     print(f"{name}: {param.device}")

        # # Check the device of a sample batch (after iterating through the prepared dataloader)
        # for batch in self.data_loader_train:
        #     inputs, labels = batch
        #     print(f"Input tensor device: {inputs.device}")
        #     print(f"Label tensor device: {labels.device}")
        #     break

        # # Check the device of the optimizer's state (this might vary)
        # for group in self.optimizer.param_groups:
        #     for param in group['params']:
        #         if param in self.optimizer.state:
        #             print(f"Optimizer state for parameter '{param.shape}': {self.optimizer.state[param].get('step', torch.tensor(0)).device}")

        # compute constraint normalization
        with torch.no_grad():
            d = model.d * model.d_z
            full_adjacency = torch.ones((d, d)) - torch.eye(d)
            self.acyclic_constraint_normalization = compute_dag_constraint(full_adjacency).item()

            if self.latent:
                self.ortho_normalization = self.d_x * self.d_z
                self.sparsity_normalization = self.tau * self.d_z * self.d_z

    def train_with_QPM(self):  # noqa: C901
        """
        Optimize a problem under constraint using the Augmented Lagragian method (or QPM).

        We train in 3 phases: first with ALM, then until
        the likelihood remain stable, then continue after thresholding
        the adjacency matrix
        """

        # Pre-Accelerate - start a new wandb run to track this script
        # wandb.init(
        # set the wandb project where this run will be logged
        # please alter this project, and set the name to something appropriate for your experiments
        #    project="test-gpu-code-wandb",
        #    name=...
        # # )

        # print("what is the cuda device count?", torch.cuda.device_count())
        # print("MULTI GPU?", MULTI_GPU)

        # TODO: Why config here?
        # config = self.hp
        self.accelerator.init_trackers(
            "gpu-code-wandb",
            # config=config,
            init_kwargs={"wandb": {"name": self.wandbname}},
        )

        # initialize ALM/QPM for orthogonality and acyclicity constraints
        self.ALM_ortho = ALM(
            self.optim_params.ortho_mu_init,
            self.optim_params.ortho_mu_mult_factor,
            self.optim_params.ortho_omega_gamma,
            self.optim_params.ortho_omega_mu,
            self.optim_params.ortho_h_threshold,
            self.optim_params.ortho_min_iter_convergence,
            dim_gamma=(self.d_z, self.d_z),
        )

        self.ALM_sparsity = ALM(
            self.optim_params.sparsity_mu_init,
            self.optim_params.sparsity_mu_mult_factor,
            self.optim_params.sparsity_omega_gamma,
            self.optim_params.sparsity_omega_mu,
            self.optim_params.sparsity_h_threshold,
            self.optim_params.sparsity_min_iter_convergence,
            # dim_gamma=(1,),
        )

        if self.instantaneous:
            # here we add the acyclicity constraint if the instantaneous connections are interesting
            self.QPM_acyclic = ALM(
                self.optim_params.acyclic_mu_init,
                self.optim_params.acyclic_mu_mult_factor,
                self.optim_params.acyclic_omega_gamma,
                self.optim_params.acyclic_omega_mu,
                self.optim_params.acyclic_h_threshold,
                self.optim_params.acyclic_min_iter_convergence,
                # dim_gamma=(1,),
            )

        if self.profiler:

            # we should have this function elsewhere. It is rarely used.
            def trace_handler(p):
                print("Printing profiler key averages from trace handler!")
                output_cpu = p.key_averages().table(sort_by="cpu_time_total", row_limit=20)
                output_cuda = p.key_averages().table(sort_by="cuda_time_total", row_limit=20)
                print(output_cpu)
                print(output_cuda)

            prof = torch.profiler.profile(
                activities=[ProfilerActivity.CPU, ProfilerActivity.CUDA],
                schedule=torch.profiler.schedule(wait=5, warmup=5, active=1, repeat=1),
                on_trace_ready=torch.profiler.tensorboard_trace_handler("./log/profiler_traces"),
                # using the torch tensorboard handler
                # on_trace_ready=torch.profiler.export_chrome_trace(self.profiler_path),
                # on_trace_ready=trace_handler,
                profile_memory=True,
                record_shapes=True,
                with_stack=True,
                use_cuda=True,
            )
            prof.start()
            # print out the output of the profiler

        while self.iteration < self.train_params.max_iteration and not self.ended:

            # train and valid step
            # HERE MODIFY train_step()
            self.train_step()
            self.scheduler.step()
            if self.profiler:
                prof.step()

            if self.iteration % self.train_params.valid_freq == 0:
                self.logging_iter += 1
                # HERE MODIFY valid_step()
                self.valid_step()
                self.log_losses()

                # log these metrics to wandb every print_freq...
                #  multiple metrics here...
                if self.iteration % (self.plot_params.print_freq) == 0:
                    # altered to use the accelerator.log function
                    self.accelerator.log(
                        {
                            "kl_train": self.train_kl,
                            "loss_train": self.train_loss,
                            "recons_train": self.train_recons,
                            "kl_valid": self.valid_kl,
                            "loss_valid": self.valid_loss,
                            "recons_valid": self.valid_recons,
                            "nll_train": self.train_nll,
                            "nll_valid": self.valid_nll,
                            "mae_recons_train": self.train_mae_recons,
                            "mae_pred_train": self.train_mae_pred,
                            "mae_persistence_train": self.train_mae_persistence,
                            "mae_recons_valid": self.val_mae_recons,
                            "mae_pred_valid": self.val_mae_pred,
                            "mse_recons_train": self.train_mse_recons,
                            "mse_pred_train": self.train_mse_pred,
                            "mse_recons_valid": self.val_mse_recons,
                            "mse_pred_valid": self.val_mse_pred,
                            "var_original_train": self.train_var_original,
                            "var_recons_train": self.train_var_recons,
                            "var_pred_train": self.train_var_pred,
                            "var_original_valid": self.val_var_original,
                            "var_recons_val": self.val_var_recons,
                            "var_pred_valid": self.val_var_pred,
                            "mae_recons_valid_1": self.val_mae_recons_1,
                            "mae_recons_valid_2": self.val_mae_recons_2,
                            "mae_recons_valid_3": self.val_mae_recons_3,
                            "mae_recons_valid_4": self.val_mae_recons_4,
                            "mae_pred_valid_1": self.val_mae_pred_1,
                            "mae_pred_valid_2": self.val_mae_pred_2,
                            "mae_pred_valid_3": self.val_mae_pred_3,
                            "mae_pred_valid_4": self.val_mae_pred_4,
                            "mae_recons_train_1": self.train_mae_recons_1,
                            "mae_recons_train_2": self.train_mae_recons_2,
                            "mae_recons_train_3": self.train_mae_recons_3,
                            "mae_recons_train_4": self.train_mae_recons_4,
                            "mae_pred_train_1": self.train_mae_pred_1,
                            "mae_pred_train_2": self.train_mae_pred_2,
                            "mae_pred_train_3": self.train_mae_pred_3,
                            "mae_pred_train_4": self.train_mae_pred_4,
                            "spectral_loss_train": self.train_spectral_loss,
                            "temporal_spectral_loss_train": self.train_temporal_spectral_loss,
                            "crps_loss_train": self.train_crps_loss,
                        }
                    )

                else:
                    self.accelerator.log(
                        {
                            "kl_train": self.train_kl,
                            "loss_train": self.train_loss,
                            "recons_train": self.train_recons,
                            "kl_valid": self.valid_kl,
                            "loss_valid": self.valid_loss,
                            "recons_valid": self.valid_recons,
                        }
                    )

                # print and plot losses
                # TODO : the plotting frrequency is hard to control and unintuitive... update the code here
                if self.iteration % (self.plot_params.print_freq) == 0:
                    self.print_results()

            if self.logging_iter > 0 and self.iteration % (self.plot_params.plot_freq) == 0:
                print(f"Plotting Iteration {self.iteration}")
                self.plotter.plot_sparsity(self)
                # trying to save coords and adjacency matrices
                # Todo propagate the path!
                if not self.plot_params.savar:
                    self.plotter.save_coordinates_and_adjacency_matrices(self)
                torch.save(self.model.state_dict(), self.save_path / "model.pth")

                # try to use the accelerator.save function here
                self.accelerator.save_state(output_dir=self.save_path)

            if not self.converged:

                # train with penalty method
                # NOTE: here valid_freq is critical for updating the parameters of the ALM method!
                # this is easy to miss - perhaps we should implement another parameter for this.
                if self.iteration % self.train_params.valid_freq == 0:
                    self.ALM_ortho.update(self.iteration, self.valid_ortho_vector_cons_list, self.valid_loss_list)
                    # updating ALM_sparsity here
                    self.ALM_sparsity.update(self.iteration, self.valid_sparsity_cons_list, self.valid_loss_list)

                    # This iteration value should be explored.
                    if self.iteration > 1000:
                        if not self.no_w_constraint:
                            ortho_converged = self.ALM_ortho.has_converged
                            sparsity_converged = self.ALM_sparsity.has_converged
                        else:
                            self.converged = True
                    else:
                        ortho_converged = False
                        sparsity_converged = False

                    # if has_increased_mu then reinitialize the optimizer?
                    if self.ALM_ortho.has_increased_mu:
                        if self.optim_params.optimizer == "sgd":
                            self.optimizer = torch.optim.SGD(self.model.parameters(), lr=self.train_params.lr)
                        elif self.optim_params.optimizer == "rmsprop":
                            self.optimizer = torch.optim.RMSprop(self.model.parameters(), lr=self.train_params.lr)

                    # Repeat for sparsity constraint?
                    if self.ALM_sparsity.has_increased_mu:
                        if self.optim_params.optimizer == "sgd":
                            self.optimizer = torch.optim.SGD(self.model.parameters(), lr=self.train_params.lr)
                        elif self.optim_params.optimizer == "rmsprop":
                            self.optimizer = torch.optim.RMSprop(self.model.parameters(), lr=self.train_params.lr)

                    if self.instantaneous:
                        self.QPM_acyclic.update(self.iteration, self.valid_acyclic_cons_list, self.valid_loss_list)
                        acyclic_converged = self.QPM_acyclic.has_converged
                        # TODO: add optimizer reinit
                        if self.QPM_acyclic.has_increased_mu:
                            if self.optim_params.optimizer == "sgd":
                                self.optimizer = torch.optim.SGD(self.model.parameters(), lr=self.train_params.lr)
                            elif self.optim_params.optimizer == "rmsprop":
                                self.optimizer = torch.optim.RMSprop(self.model.parameters(), lr=self.train_params.lr)
                        self.converged = ortho_converged & acyclic_converged
                    else:
                        # self.converged = ortho_converged
                        self.converged = ortho_converged & sparsity_converged
            else:
                # continue training without penalty method
                if not self.thresholded and self.iteration % self.patience_freq == 0:
                    # self.plotter.plot(self, save=True)
                    if not self.has_patience(self.train_params.patience, self.valid_loss):
                        self.threshold()
                        self.patience = self.train_params.patience_post_thresh
                        self.best_valid_loss = np.inf
                        # self.plotter.plot(self, save=True)
                # continue training after thresholding
                else:
                    if self.iteration % self.patience_freq == 0:
                        # self.plotter.plot(self, save=True)
                        if not self.has_patience(self.train_params.patience_post_thresh, self.valid_loss):
                            self.ended = True

            self.iteration += 1

            # might want this for the profiler:
            # if self.profiler:
            #    prof.step()

        if self.iteration >= self.train_params.max_iteration:
            self.threshold()

        # final plotting and printing
        self.plotter.plot_sparsity(self, save=True)
        self.print_results()

        # wandb.finish()
        self.accelerator.end_training()

        valid_loss = {
            "valid_loss": self.valid_loss,
            "best_valid_loss": self.best_valid_loss,
            "valid_loss1": -self.valid_loss_list[-1],
            "valid_loss2": -self.valid_loss_list[-2],
            "valid_loss3": -self.valid_loss_list[-3],
            "valid_loss4": -self.valid_loss_list[-4],
            "valid_loss5": -self.valid_loss_list[-5],
            "valid_neg_elbo": self.valid_nll,
            "valid_recons": self.valid_recons,
            "valid_kl": self.valid_kl,
            "valid_sparsity_reg": self.valid_sparsity_reg,
            "valid_ortho_cons": torch.sum(self.valid_ortho_cons).item(),
            "valid_sparsity_cons": self.valid_sparsity_cons,
            "valid_transition_var": self.valid_transition_var,
        }

        # I guess this is just making sure...
        if self.profiler:
            prof.stop()

        return valid_loss

    def train_step(self):

        self.model.train()

        # sample data

        # TODO: send data to gpu in the initialization and sample afterwards
        # x, y = next(self.data_loader_train) #.sample(self.batch_size, valid=False)

        try:
            x, y = next(self.data_loader_train)
            x = torch.nan_to_num(x)
            y = torch.nan_to_num(y)
        except StopIteration:
            self.data_loader_train = iter(self.datamodule.train_dataloader(accelerator=self.accelerator))
            x, y = next(self.data_loader_train)
            x = torch.nan_to_num(x)
            y = torch.nan_to_num(y)

        # y = y[:, 0]
        z = None
        x_bis = torch.clone(x)
        y_pred_all = torch.clone(y)
        nll = 0
        recons = 0
        kl = 0

        # also make the proper prediction, not the reconstruction as we do above
        # With multiple future timesteps we append the prediction to x and compute the nll of next timestep etc..
        # We add to the loss the sum multiplied by the decay in future timesteps
        # we have to take care here to make sure that we have the right tensors with requires_grad
        for k in range(self.future_timesteps):
            nll_bis, recons_bis, kl_bis, y_pred_recons = self.get_nll(x_bis, y[:, k], z)
            nll += (self.optim_params.loss_decay_future_timesteps**k) * nll_bis
            recons += (self.optim_params.loss_decay_future_timesteps**k) * recons_bis
            kl += (self.optim_params.loss_decay_future_timesteps**k) * kl_bis
            y_pred, y_spare, z_spare, pz_mu, pz_std = self.model.predict(x_bis, y[:, k])
            y_pred_all[:, k] = y_pred
            x_bis = torch.cat((x_bis[:, 1:], y_pred.unsqueeze(1)), dim=1)
        del x_bis, y_pred, nll_bis, recons_bis, kl_bis

        assert y.shape == y_pred_all.shape

        # compute regularisations constraints/penalties (sparsity and connectivity)
        if self.optim_params.use_sparsity_constraint:
            h_sparsity = self.get_sparsity_violation(
                lower_threshold=0.05, upper_threshold=self.optim_params.sparsity_upper_threshold
            )
            sparsity_reg = self.ALM_sparsity.gamma * h_sparsity + 0.5 * self.ALM_sparsity.mu * h_sparsity**2
            if self.optim_params.binarize_transition and h_sparsity == 0:
                h_variance = self.adj_transition_variance()
                sparsity_reg = self.ALM_sparsity.gamma * h_variance + 0.5 * self.ALM_sparsity.mu * h_variance**2

        else:
            sparsity_reg = self.get_regularisation()
        connect_reg = torch.as_tensor([0.0])
        if self.exp_params.latent and self.optim_params.reg_coeff_connect > 0:
            # TODO: might be interesting to explore this
            connect_reg = self.connectivity_reg()

        # compute constraints (acyclicity and orthogonality)
        h_acyclic = torch.as_tensor([0.0])
        if self.instantaneous and not self.converged:
            h_acyclic = self.get_acyclicity_violation()
        h_ortho = self.get_ortho_violation(self.model.autoencoder.get_w_decoder())

        # compute total loss - here we are removing the sparsity regularisation as we are using the constraint here.
        loss = nll + connect_reg + sparsity_reg
        if not self.no_w_constraint:
            loss = loss + torch.sum(self.ALM_ortho.gamma @ h_ortho) + 0.5 * self.ALM_ortho.mu * torch.sum(h_ortho**2)
        if self.instantaneous:
            loss = loss + 0.5 * self.QPM_acyclic.mu * h_acyclic**2

        # need to be superbly careful here that we are really using predictions, not the reconstruction
        # I was hoping to do this with no_grad, but I do actually need it for the crps loss.
        crps = 0
        spectral_loss = 0
        for k in range(self.future_timesteps):
            px_mu, px_std = self.model.predict_pxmu_pxstd(torch.cat((x[:, k:], y_pred_all[:, :k]), dim=1), y[:, k])
            crps += (self.optim_params.loss_decay_future_timesteps ** k) * self.get_crps_loss(y[:, k], px_mu, px_std)
            spectral_loss += (self.optim_params.loss_decay_future_timesteps**k) * self.get_spatial_spectral_loss(
                y[:, k], y_pred_all[:, k], take_log=True
            )

        temporal_spectral_loss = self.get_temporal_spectral_loss(x, y, y_pred_all)
        print(f"loss: {loss}, crps: {crps}, spectral: {spectral_loss}, temporal: {temporal_spectral_loss}")
        # add the spectral loss to the loss
        if self.optim_params.scheduler_spectra is None:
            loss = (
                loss
                + self.optim_params.crps_coeff * crps
                + self.optim_params.spectral_coeff * spectral_loss
                + self.optim_params.temporal_spectral_coeff * temporal_spectral_loss
            )
        else:
            for new_coef, iter_schedule in zip(self.coefs_scheduler_spectra, self.optim_params.scheduler_spectra):
                if self.iteration >= iter_schedule:
                    coef = new_coef
                if self.iteration == iter_schedule:
                    print(
                        f"Scheduling spectrum coefficient at iterations {self.optim_params.scheduler_spectra} at coefficients {self.coefs_scheduler_spectra}"
                    )
                    print(f"Updating spectral coefficient to {coef} at iteration {self.iteration}!!")
            loss = (
                loss
                + self.optim_params.crps_coeff * crps
                + coef
                * (
                    self.optim_params.spectral_coeff * spectral_loss
                    + self.optim_params.temporal_spectral_coeff * temporal_spectral_loss
                )
            )
        loss = torch.mean((y - y_pred_all[:, 0])**2)

        # backprop
        # mask_prev = self.model.mask.param.clone()
        # as recommended by https://pytorch.org/tutorials/recipes/recipes/tuning_guide.html#use-parameter-grad-none-instead-of-model-zero-grad-or-optimizer-zero-grad
        # self.optimizer.zero_grad()
        self.optimizer.zero_grad(set_to_none=True)
        # loss.backward()
        gc.collect()
        torch.cuda.empty_cache()
        torch.cuda.reset_peak_memory_stats()
        with torch.autograd.set_detect_anomaly(True):
            self.accelerator.backward(loss)
        for name, param in self.model.named_parameters():
            if param.grad is not None and torch.isnan(param.grad).any():
                print(f"[NaN GRAD] Gradient NaNs found in {name}")
        _, _ = (
            self.optimizer.step() if self.optim_params.optimizer == "rmsprop" else self.optimizer.step()
        ), self.train_params.lr
        # projection of the gradient for w
        if self.model.autoencoder.use_grad_project and not self.no_w_constraint:
            with torch.no_grad():
                self.model.autoencoder.get_w_decoder().clamp_(min=0.0)
        if torch.min(self.model.autoencoder.get_w_decoder()) < 0:
            print("Warning: w_decoder has negative values")

            # assert torch.min(self.model.autoencoder.get_w_decoder()) >= 0.0

        self.train_loss = loss.item()
        self.train_nll = nll.item()
        self.train_recons = recons.item()
        self.train_kl = kl.item()
        self.train_sparsity_reg = sparsity_reg.item()
        self.train_connect_reg = connect_reg.item()
        self.train_ortho_cons = h_ortho.detach()  # .detach()
        self.train_acyclic_cons = h_acyclic.item()  # errors with .item() as it is a tensor

        # adding the sparsity constraint to the logs
        self.train_sparsity_cons = h_sparsity.item()  # .detach()
        self.train_transition_var = self.adj_transition_variance().item()

        # adding the crps loss to the logs
        self.train_crps_loss = crps.item()

        # adding the spectral loss to the logs
        self.train_spectral_loss = spectral_loss.item()

        # adding the temporal spectral loss to the logs
        self.train_temporal_spectral_loss = temporal_spectral_loss.item()

        # NOTE: here we have the saving, prediction, and analysis of some metrics, which comes at every print_freq
        # This can be cut if we want faster training...
        print(f"[GPU] Peak allocated: {torch.cuda.max_memory_allocated() / 1024**3:.2f} GB")
        print(f"[GPU] Currently allocated: {torch.cuda.memory_allocated() / 1024**3:.2f} GB")

        if self.iteration % self.plot_params.print_freq == 0:
            # TODO integrate below in Plotter()

            np.save(self.save_path / "x_true_recons_train.npy", x.cpu().detach().numpy())
            np.save(self.save_path / "y_true_recons_train.npy", y.cpu().detach().numpy())
            np.save(self.save_path / "y_pred_recons_train.npy", y_pred_all.cpu().detach().numpy())

            # also carry out autoregressive predictions
            mse, smape, y_original, y_original_pred, y_original_recons, x_original = (
                self.autoregress_prediction_original(valid=False, timesteps=10)
            )

            # also try the particle filtering approach
            # final_particles = self.particle_filter(x_original, y_original, num_particles=100, timesteps=120)

            self.train_mae_recons = torch.mean(torch.abs(y_original_recons - y_original)).item()
            self.train_mae_pred = torch.mean(torch.abs(y_original_pred - y_original)).item()
            self.train_mae_persistence = torch.mean(torch.abs(y_original - x_original[:, -1, :, :])).item()

            self.train_mse_recons = torch.mean(torch.square(y_original_recons - y_original)).item()
            self.train_mse_pred = torch.mean(torch.square(y_original_pred - y_original)).item()
            self.train_mse_persistence = torch.mean(torch.square(y_original - x_original[:, -1, :, :])).item()

            # include the variance of the predictions
            self.train_var_original = torch.var(y_original).item()
            self.train_var_recons = torch.var(y_original_recons).item()
            self.train_var_pred = torch.var(y_original_pred).item()

            # including per variable metrics, for when we train in the 4 variable case.
            if self.d == 3:
                self.train_mae_recons_1 = torch.mean(torch.abs(y_original_recons[:, 0] - y_original[:, 0])).item()
                self.train_mae_recons_2 = torch.mean(torch.abs(y_original_recons[:, 1] - y_original[:, 1])).item()
                self.train_mae_recons_3 = torch.mean(torch.abs(y_original_recons[:, 2] - y_original[:, 2])).item()
                self.train_mae_recons_4 = 0

                self.train_mae_pred_1 = torch.mean(torch.abs(y_original_pred[:, 0] - y_original[:, 0])).item()
                self.train_mae_pred_2 = torch.mean(torch.abs(y_original_pred[:, 1] - y_original[:, 1])).item()
                self.train_mae_pred_3 = torch.mean(torch.abs(y_original_pred[:, 2] - y_original[:, 2])).item()
                self.train_mae_pred_4 = 0
            else:
                self.train_mae_recons_1 = 0
                self.train_mae_recons_2 = 0
                self.train_mae_recons_3 = 0
                self.train_mae_recons_4 = 0

                self.train_mae_pred_1 = 0
                self.train_mae_pred_2 = 0
                self.train_mae_pred_3 = 0
                self.train_mae_pred_4 = 0

            # choose a random integer in self.batch_size, setting a seed for this
            np.random.seed(0)

            # sample = np.random.randint(0, self.batch_size)

            # Plotting the predictions for three different samples, including the reconstructions and the true values
            # if the shape of the data is icosahedral, we can plot like this:
            if self.iteration % self.plot_params.plot_freq == 0:
                if not self.plot_params.savar and (self.d == 1 or self.d == 2 or self.d == 3 or self.d == 4):
                    self.plotter.plot_compare_predictions_icosahedral(
                        x_past=x_original[:, -1, :, :].cpu().detach().numpy(),
                        y_true=y_original.cpu().detach().numpy(),
                        y_recons=y_original_recons.cpu().detach().numpy(),
                        y_hat=y_original_pred.cpu().detach().numpy(),
                        sample=np.random.randint(0, self.batch_size),
                        coordinates=self.coordinates,
                        path=self.plots_path,
                        iteration=self.iteration,
                        valid=False,
                        plot_through_time=True,
                    )

                    self.plotter.plot_compare_predictions_icosahedral(
                        x_past=x_original[:, -1, :, :].cpu().detach().numpy(),
                        y_true=y_original.cpu().detach().numpy(),
                        y_recons=y_original_recons.cpu().detach().numpy(),
                        y_hat=y_original_pred.cpu().detach().numpy(),
                        sample=np.random.randint(0, self.batch_size),
                        coordinates=self.coordinates,
                        path=self.plots_path,
                        iteration=self.iteration,
                        valid=False,
                        plot_through_time=True,
                    )

                    self.plotter.plot_compare_predictions_icosahedral(
                        x_past=x_original[:, -1, :, :].cpu().detach().numpy(),
                        y_true=y_original.cpu().detach().numpy(),
                        y_recons=y_original_recons.cpu().detach().numpy(),
                        y_hat=y_original_pred.cpu().detach().numpy(),
                        sample=np.random.randint(0, self.batch_size),
                        coordinates=self.coordinates,
                        path=self.plots_path,
                        iteration=self.iteration,
                        valid=False,
                        plot_through_time=True,
                    )
                else:
                    print("Not plotting predictions.")

        # note that this has been changed to y_pred_recons
        # return x, y, y_pred_all

    # Validation step here.
    def valid_step(self):
        self.model.eval()

        with torch.no_grad():
            # sample data
            try:
                x, y = next(self.data_loader_val)
                x = torch.nan_to_num(x)
                y = torch.nan_to_num(y)
            except StopIteration:
                self.data_loader_val = iter(self.datamodule.val_dataloader())
                x, y = next(self.data_loader_val)
                x = torch.nan_to_num(x)
                y = torch.nan_to_num(y)

            # x, y = next(self.data_loader_val) #.sample(self.data_loader_val.n_valid - self.data_loader_val.tau, valid=True) #Check they have these features

            # y = y[:, 0]
            # NOTE: sh, z here is if we have a ground truth
            z = None
            x_bis = torch.clone(x)
            y_pred_all = torch.clone(y)
            nll = 0
            recons = 0
            kl = 0

            # also make the proper prediction, not the reconstruction as we do above
            # With multiple future timesteps we append the prediction to x and compute the nll of next timestep etc..
            # We add to the loss the sum multiplied by the decay in future timesteps
            # we have to take care here to make sure that we have the right tensors with requires_grad
            for k in range(self.future_timesteps):
                nll_bis, recons_bis, kl_bis, y_pred_recons = self.get_nll(x_bis, y[:, k], z)
                nll += (self.optim_params.loss_decay_future_timesteps**k) * nll_bis
                recons += (self.optim_params.loss_decay_future_timesteps**k) * recons_bis
                kl += (self.optim_params.loss_decay_future_timesteps**k) * kl_bis
                y_pred, y_spare, z_spare, pz_mu, pz_std = self.model.predict(x_bis, y[:, k])
                y_pred_all[:, k] = y_pred
                x_bis = torch.cat((x_bis[:, 1:], y_pred.unsqueeze(1)), dim=1)
                # print(f"y_pred_recons shape {y_pred_recons.shape}")
            del x_bis, y_pred, nll_bis, recons_bis, kl_bis

            # compute regularisations (sparsity and connectivity)
            sparsity_reg = self.get_regularisation()
            connect_reg = torch.as_tensor([0.0])
            if self.exp_params.latent and self.optim_params.reg_coeff_connect > 0:
                # what is happening here between connectivity_reg and connectivity_reg_complete? See below.
                connect_reg = self.connectivity_reg()

            # compute constraints (acyclicity and orthogonality)
            h_acyclic = torch.as_tensor([0.0])
            # h_ortho = torch.tensor([0.])
            if self.instantaneous and not self.converged:
                h_acyclic = self.get_acyclicity_violation()
            h_ortho = self.get_ortho_violation(self.model.autoencoder.get_w_decoder())

            h_sparsity = self.get_sparsity_violation(
                lower_threshold=0.05, upper_threshold=self.optim_params.sparsity_upper_threshold
            )
            h_transition_var = self.adj_transition_variance()

            # compute total loss
            loss = nll + connect_reg  # + sparsity_reg - for now we are removing the sparsity regularisation

            # NOTE: ignore the constraints loss for saving the loss of the validation data. We are basically just interested in the nll.
            # loss = loss + self.ALM_ortho.gamma * h_ortho + \
            #     0.5 * self.ALM_ortho.mu * h_ortho ** 2

            # if self.instantaneous:
            #    loss = loss + 0.5 * self.QPM_acyclic.mu * h_acyclic ** 2

            self.valid_loss = loss.item()
            self.valid_nll = nll.item()
            self.valid_recons = recons.item()
            self.valid_kl = kl.item()
            self.valid_sparsity_reg = sparsity_reg.item()
            self.valid_ortho_cons = h_ortho.detach()  # .detach()
            self.valid_connect_reg = connect_reg.item()
            self.valid_acyclic_cons = h_acyclic.item()

            # adding the sparsity constraint to the logs
            self.valid_sparsity_cons = h_sparsity.item()  # .detach()
            self.valid_transition_var = h_transition_var.item()

        # NOTE: here we have the saving, prediction, and analysis of some metrics, which comes at every print_freq
        # This can be cut if we want faster training...

        if self.iteration % self.plot_params.print_freq == 0:

            np.save(self.save_path / "x_true_recons_val.npy", x.cpu().detach().numpy())
            np.save(self.save_path / "y_true_recons_val.npy", y.cpu().detach().numpy())
            np.save(self.save_path / "y_pred_recons_val.npy", y_pred_all.cpu().detach().numpy())

            mse, smape, y_original, y_original_pred, y_original_recons, x_original = (
                self.autoregress_prediction_original(valid=True, timesteps=10)
            )

            # print all the shapes of these

            self.val_mae_recons = torch.mean(torch.abs(y_original_recons - y_original)).item()
            self.val_mae_pred = torch.mean(torch.abs(y_original_pred - y_original)).item()
            self.val_mae_persistence = torch.mean(torch.abs(y_original - x_original[:, -1, :, :])).item()

            self.val_mse_recons = torch.mean(torch.square(y_original_recons - y_original)).item()
            self.val_mse_pred = torch.mean(torch.square(y_original_pred - y_original)).item()
            self.val_mse_persistence = torch.mean(torch.square(y_original - x_original[:, -1, :, :])).item()

            # include the variance of the predictions
            self.val_var_original = torch.var(y_original)
            self.val_var_recons = torch.var(y_original_recons)
            self.val_var_pred = torch.var(y_original_pred)

            if self.d == 4:
                self.val_mae_recons_1 = torch.mean(torch.abs(y_original_recons[:, 0] - y_original[:, 0])).item()
                self.val_mae_recons_2 = torch.mean(torch.abs(y_original_recons[:, 1] - y_original[:, 1])).item()
                self.val_mae_recons_3 = torch.mean(torch.abs(y_original_recons[:, 2] - y_original[:, 2])).item()
                self.val_mae_recons_4 = torch.mean(torch.abs(y_original_recons[:, 3] - y_original[:, 3])).item()

                self.val_mae_pred_1 = torch.mean(torch.abs(y_original_pred[:, 0] - y_original[:, 0])).item()
                self.val_mae_pred_2 = torch.mean(torch.abs(y_original_pred[:, 1] - y_original[:, 1])).item()
                self.val_mae_pred_3 = torch.mean(torch.abs(y_original_pred[:, 2] - y_original[:, 2])).item()
                self.val_mae_pred_4 = torch.mean(torch.abs(y_original_pred[:, 3] - y_original[:, 3])).item()
            else:
                self.val_mae_recons_1 = 0
                self.val_mae_recons_2 = 0
                self.val_mae_recons_3 = 0
                self.val_mae_recons_4 = 0

                self.val_mae_pred_1 = 0
                self.val_mae_pred_2 = 0
                self.val_mae_pred_3 = 0
                self.val_mae_pred_4 = 0

            # also plot a comparison of the past true, true, reconstructed and the predicted values for the validation data
            # self.plotter.plot_compare_predictions_icosahedral(self, lots of arguments! save=True)
            if self.iteration % self.plot_params.plot_freq == 0:
                if not self.plot_params.savar and (self.d == 1 or self.d == 2 or self.d == 3 or self.d == 4):
                    self.plotter.plot_compare_predictions_icosahedral(
                        x_past=x_original[:, -1, :, :].cpu().detach().numpy(),
                        y_true=y_original.cpu().detach().numpy(),
                        y_recons=y_original_recons.cpu().detach().numpy(),
                        y_hat=y_original_pred.cpu().detach().numpy(),
                        sample=np.random.randint(0, self.batch_size),
                        coordinates=self.coordinates,
                        path=self.plots_path,
                        iteration=self.iteration,
                        valid=True,
                        plot_through_time=True,
                    )

                    self.plotter.plot_compare_predictions_icosahedral(
                        x_past=x_original[:, -1, :, :].cpu().detach().numpy(),
                        y_true=y_original.cpu().detach().numpy(),
                        y_recons=y_original_recons.cpu().detach().numpy(),
                        y_hat=y_original_pred.cpu().detach().numpy(),
                        sample=np.random.randint(0, self.batch_size),
                        coordinates=self.coordinates,
                        path=self.plots_path,
                        iteration=self.iteration,
                        valid=True,
                        plot_through_time=True,
                    )

                    self.plotter.plot_compare_predictions_icosahedral(
                        x_past=x_original[:, -1, :, :].cpu().detach().numpy(),
                        y_true=y_original.cpu().detach().numpy(),
                        y_recons=y_original_recons.cpu().detach().numpy(),
                        y_hat=y_original_pred.cpu().detach().numpy(),
                        sample=np.random.randint(0, self.batch_size),
                        coordinates=self.coordinates,
                        path=self.plots_path,
                        iteration=self.iteration,
                        valid=True,
                        plot_through_time=True,
                    )

        # return x, y, y_pred_all

    def has_patience(self, patience_init, valid_loss):
        """Check if the validation loss has not improved for 'patience' steps."""
        if self.patience > 0:
            if valid_loss < self.best_valid_loss:
                self.best_valid_loss = valid_loss
                self.patience = patience_init
                print(f"Best valid loss: {self.best_valid_loss}")
            else:
                self.patience -= 1
            return True
        else:
            return False

    def threshold(self):
        """
        Consider that the graph has been found.

        Convert it to a binary graph and fix it.
        """
        with torch.no_grad():
            thresholded_adj = (self.model.get_adj() > 0.5).type(torch.Tensor)
            self.model.mask.fix(thresholded_adj)
        self.thresholded = True
        print("Thresholding ================")

    def log_losses(self):
        """Append in lists values of the losses and more."""
        # train
        self.train_loss_list.append(-self.train_loss)
        self.train_recons_list.append(self.train_recons)
        self.train_kl_list.append(self.train_kl)

        # here note that train_ortho_cons_list is a torch.sum...
        self.train_sparsity_reg_list.append(self.train_sparsity_reg)
        self.train_connect_reg_list.append(self.train_connect_reg)
        self.train_ortho_cons_list.append(torch.sum(self.train_ortho_cons))
        self.train_ortho_vector_cons_list.append(self.train_ortho_cons)
        # make this torch.sum?
        self.train_acyclic_cons_list.append(self.train_acyclic_cons)

        # valid
        self.valid_loss_list.append(-self.valid_loss)
        self.valid_recons_list.append(self.valid_recons)
        self.valid_kl_list.append(self.valid_kl)

        # here note that valid_ortho_cons_list is a torch.sum...
        self.valid_sparsity_reg_list.append(self.valid_sparsity_reg)
        self.valid_connect_reg_list.append(self.valid_connect_reg)
        self.valid_ortho_cons_list.append(torch.sum(self.valid_ortho_cons))
        self.valid_ortho_vector_cons_list.append(self.valid_ortho_cons)

        self.valid_acyclic_cons_list.append(self.valid_acyclic_cons)

        self.mu_ortho_list.append(self.ALM_ortho.mu)
        self.gamma_ortho_list.append(self.ALM_ortho.gamma)

        self.train_sparsity_cons_list.append(self.train_sparsity_cons)
        self.train_transition_var_list.append(self.train_transition_var)
        self.valid_sparsity_cons_list.append(self.valid_sparsity_cons)
        self.valid_transition_var_list.append(self.valid_transition_var)

        # adding crps
        self.train_crps_loss_list.append(self.train_crps_loss)

        # adding spectral loss
        self.train_spectral_loss_list.append(self.train_spectral_loss)

        # adding temporal spectral loss
        self.train_temporal_spectral_loss_list.append(self.train_temporal_spectral_loss)

        self.mu_sparsity_list.append(self.ALM_sparsity.mu)
        self.gamma_sparsity_list.append(self.ALM_sparsity.gamma)

        if not self.no_gt:
            w = self.model.autoencoder.get_w_decoder()
            self.adj_w_tt[int(self.iteration / self.train_params.valid_freq)] = w.item()
            self.adj_tt[int(self.iteration / self.train_params.valid_freq)] = self.model.get_adj().item()

        # here we just plot the first element of the logvar_decoder and logvar_encoder
        self.logvar_decoder_tt.append(self.model.autoencoder.logvar_decoder[0].item())
        self.logvar_encoder_tt.append(self.model.autoencoder.logvar_encoder[0].item())
        self.logvar_transition_tt.append(self.model.transition_model.logvar[0, 0].item())

    def print_results(self):
        """Print values of many variable: losses, constraint violation, etc.
        at the frequency self.plot_params.print_freq"""

        # print("****************************************************************************************")
        # print("What is the loss, the NLL, the reconstruction, the KL, the sparsity reg, the connect reg, the ortho cons, the acyclic cons, the sparsity cons?")
        # print("****************************************************************************************")
        # print("The loss is:", self.train_loss)
        # print("The NLL is:", self.train_nll)
        # print("The reconstruction is:", self.train_recons)
        # print("The KL is:", self.train_kl)

        # print("The torch.sum(self.ALM_ortho.gamma @ h_ortho) is:", torch.sum(self.ALM_ortho.gamma @ self.train_ortho_cons))
        # print("The 0.5 * self.ALM_ortho.mu * torch.sum(h_ortho ** 2) is:", 0.5 * self.ALM_ortho.mu * torch.sum(self.train_ortho_cons ** 2))

        # print("The self.ALM_sparsity.gamma * h_sparsity is:", self.ALM_sparsity.gamma * self.train_sparsity_cons)
        # print("The 0.5 * self.ALM_sparsity.mu * h_sparsity**2 is:", (0.5 * self.ALM_sparsity.mu * self.train_sparsity_cons**2))

        print("****************************************************************************************")
        # print("What are the actual values of the constraints?")
        # print("The connect reg is:", self.train_connect_reg)
        # print("The sparsity reg is:", self.train_sparsity_reg)
        # print("The ortho cons is:", self.train_ortho_cons)
        # print("The acyclic cons is:", self.train_acyclic_cons)
        # print("The sparsity cons is:", self.train_sparsity_cons)
        # print("****************************************************************************************")

    def get_nll(self, x, y, z=None) -> torch.Tensor:

        # this is just running the forward pass of LatentTSDCD...
        elbo, recons, kl, preds = self.model(x, y, z, self.iteration)
        # print('what is len(self.model(arg)) with arguments', len(self.model(x, y, z, self.iteration)))
        return -elbo, recons, kl, preds

    def get_regularisation(self) -> float:
        if self.iteration > self.optim_params.schedule_reg:
            adj = self.model.get_adj()
            reg = self.optim_params.reg_coeff * torch.norm(adj, p=1)
            # reg /= adj.numel()
        else:
            reg = torch.as_tensor([0.0])

        return reg

    def get_acyclicity_violation(self) -> torch.Tensor:
        if self.iteration > 0:
            adj = self.model.get_adj()[-1].view(self.d * self.d_z, self.d * self.d_z)
            h = compute_dag_constraint(adj) / self.acyclic_constraint_normalization
        else:
            h = torch.as_tensor([0.0])

        assert torch.is_tensor(h)

        return h

    def get_ortho_violation(self, w: torch.Tensor) -> float:

        if self.iteration > self.optim_params.schedule_ortho:
            # constraint = torch.tensor([0.])
            k = w.size(2)
            # for i in range(w.size(0)):
            #     constraint = constraint + torch.norm(w[i].T @ w[i] - torch.eye(k), p=2)
            i = 0
            # constraint = torch.norm(w[i].T @ w[i] - torch.eye(k), p=2, dim=1)
            constraint = w[i].T @ w[i] - torch.eye(k)
            # print('What is the ortho constraint shape:', constraint.shape)
            h = constraint / self.ortho_normalization
        else:
            h = torch.as_tensor([0.0])

        assert torch.is_tensor(h)

        return h

    # NOTE Adding the number of causal links as a constraint, rather than having it as a penalty as in CDSD originally
    # NOTE Previously we did model.get_adj() as an argument. I am changing this to just be self...
    # more like get_regularisation, which is what we want to copy closely.

    def adj_transition_variance(self) -> float:
        adj = self.model.get_adj()
        h = torch.norm(adj - torch.square(adj), p=1) / self.sparsity_normalization
        assert torch.is_tensor(h)
        return h

    def get_sparsity_violation(self, lower_threshold, upper_threshold) -> float:
        """
        Calculate the number of causal links in the adjacency matrix, and constrain this to be less than a certain
        number.

        Threshold is the fraction of causal links, e.g. 0.1, 0.3
        """
        if self.iteration > self.optim_params.schedule_sparsity:

            # first get the adj
            adj = self.model.get_adj()

            sum_of_connections = torch.norm(adj, p=1) / self.sparsity_normalization
            # print('constraint value, before I subtract a threshold from it:', sum_of_connections)

            # If the sum_of_connections is greater than the upper threshold, then we have a violation
            if sum_of_connections > upper_threshold:
                constraint = sum_of_connections - upper_threshold

            # If the constraint is less than the lower threshold, then we also have a violation
            elif sum_of_connections < lower_threshold:
                constraint = lower_threshold - sum_of_connections

            # Otherwise, there is no penalty due to the constraint:
            else:
                constraint = torch.as_tensor([0.0])

            # print('constraint value, after I subtract a threshold, or whatever:', constraint)

            h = torch.max(constraint, torch.as_tensor([0.0]))

        else:
            h = torch.as_tensor([0.0])

        assert torch.is_tensor(h)

        return h

    def _normpdf(self, x):
        """Probability density function of a univariate standard Gaussian distribution with zero mean and unit
        variance."""
        return (1.0 / torch.sqrt(torch.as_tensor(2.0 * torch.pi))) * torch.exp(-torch.square(x) / 2.0)

    def get_crps_loss(self, y, mu, sigma):
        if self.model.distr_decoder.__name__ == "GEVDistribution":
            xi = self.model.xi

            # Expand xi to match mu if needed
            if isinstance(xi, torch.Tensor) and xi.ndim < mu.ndim:
                xi = xi.expand_as(mu)

            eps = 1e-6  # small constant to avoid divide-by-zero or log(0)

            # Standardized residual
            t = (y - mu) / sigma

            # Identify Gumbel regime (xi ~ 0)
            near_zero = torch.abs(xi) < eps
            xi_safe = xi.clone()
            xi_safe[near_zero] = eps  # avoid divide-by-zero in GEV formula

            # Transformed variable z = 1 + xi * t (GEV support condition)
            z = 1 + xi_safe * t
            z = torch.clamp(z, min=eps)  # avoid negative/zero base in pow

            # z ** (-1/xi) term used in exp(-z ** -1/xi)
            inv_xi = -1 / xi_safe
            pow_z = z ** inv_xi  # may return NaN if z < 0 or inf if large

            # Safety: avoid propagating NaNs from z**inv_xi
            pow_z = torch.nan_to_num(pow_z, nan=1e3, posinf=1e3, neginf=1e3)

            # CDF of GEV: F(y) = exp(-z ** (-1/xi))
            F_y = torch.exp(-pow_z)

            # Allocate output tensor
            crps = torch.zeros_like(y)

            # --- GEV branch (xi ≠ 0) ---
            if torch.any(~near_zero):
                idx = ~near_zero
                xi_nz = xi_safe[idx]
                mu_nz = mu[idx]
                sigma_nz = sigma[idx]
                y_nz = y[idx]
                F_nz = F_y[idx]

                # First term: (μ − y − σ/ξ)(1 − 2F(y))
                t1 = (mu_nz - y_nz - sigma_nz / xi_nz) * (1 - 2 * F_nz)

<<<<<<< HEAD
                # 2^xi * Gamma(1 - xi)
                gamma_term = 2 ** xi_nz * torch.exp(torch.lgamma(1 - xi_nz))
=======
        pi_inv = 1.0 / torch.sqrt(torch.as_tensor(torch.pi))
>>>>>>> e0d4b5fe

                # Lower incomplete gamma: gammainc * Gamma
                gammainc_val = torch.special.gammainc(1 - xi_nz, -torch.log(F_nz))
                lower_gamma = gammainc_val * torch.exp(torch.lgamma(1 - xi_nz))

                # Second term: -σ/ξ (gamma_term - 2 * lower_gamma)
                t2 = -sigma_nz / xi_nz * (gamma_term - 2 * lower_gamma)

                # Sum both terms for GEV CRPS
                crps[idx] = t1 + t2

            # --- Gumbel branch (xi ≈ 0) ---
            if torch.any(near_zero):
                idx = near_zero
                mu_z = mu[idx]
                sigma_z = sigma[idx]
                y_z = y[idx]
                F_z = F_y[idx].clamp(min=eps, max=1 - eps)  # avoid log(0)

                # log F(y) is always negative
                log_F_z = torch.log(F_z)

                # Clamp log F(y) to avoid large exponents in A, B
                log_F_z_clamped = log_F_z.clamp(min=-20.0, max=-1e-3)

                # -- Swamee & Ohija approximation for E₁(x) --

                # A = ln[ (0.56146 / x + 0.65) * (1 + x) ]
                A_numer = (0.56146 / log_F_z_clamped) + 0.65
                A_denom = 1 + log_F_z_clamped
                A_arg = A_numer * A_denom
                A_arg = A_arg.clamp(min=eps)  # avoid log(0)
                A = torch.log(A_arg)

                # B = x⁴ * exp(7.7 * x) * (2 + x)^3.7
                B = (log_F_z_clamped ** 4) * torch.exp(7.7 * log_F_z_clamped) * (2 + log_F_z_clamped).clamp(min=eps) ** 3.7

                # E₁(x) ≈ (A^-7.7 + B)^-0.13
                expi_approx = (A ** -7.7 + B).clamp(min=eps) ** -0.13

                # Final safety (guard against NaNs/infs)
                expi_approx = torch.nan_to_num(expi_approx, nan=0.0, posinf=1e3, neginf=0.0)

                # CRPS = μ − y + σ (γ − ln 2) − 2σ * E₁(x)
                t1 = mu_z - y_z + sigma_z * (euler_mascheroni - torch.log(torch.tensor(2.0, device=y.device, dtype=y.dtype)))
                t2 = -2 * sigma_z * expi_approx
                crps[idx] = t1 + t2

            if torch.isnan(crps).any():
                raise ValueError("[NaN] Final CRPS")

            # Clamp final CRPS to ensure numerical validity
            crps = torch.nan_to_num(crps, nan=0.0, posinf=1e3, neginf=0.0)
            crps = torch.clamp(crps, min=0.0)
            return torch.mean(crps)

        # --- Gaussian fallback ---
        else:
            sy = (y - mu) / sigma
            forecast_dist = dist.Normal(0, 1)
            pdf = self._normpdf(sy)
            cdf = forecast_dist.cdf(sy)

            pi_inv = 1.0 / torch.sqrt(torch.tensor([np.pi]))
            crps = sigma * (sy * (2.0 * cdf - 1.0) + 2.0 * pdf - pi_inv)
            crps = torch.sum(crps) / y.size(0)
            return crps

    def get_spatial_spectral_loss(self, y_true, y_pred, take_log=True):
        """
        Calculate the spectral loss between the true values and the predicted values. We need to calculate the spectra
        of thhe true values and the predicted values, and then determine an appropriate metric to compare them.

        There are a lot of design choices here that may not make a lot of sense.
        Averaging across batches? Square of the difference? Absolute value of the difference?

        Separating out the contributions of the different variables? All unclear.

        I might actually want to log this, so that the loss is not just dominated by the very low frequency, high power components.

        I should be setting some kind of limit at which I do this here - I am still not sure if it is an upper or lower bound that is the right threshold on the power spectrum.

        I am going to add this to both the reconstruction and the prediction.

        Args:
            y: torch.Tensor, the true values
            y_pred: torch.Tensor, the predicted values
        """

        # assert that y_true has 3 dimensions
        assert y_true.dim() == 3
        assert y_pred.dim() == 3

        if y_true.size(-1) == self.lat * self.lon:

            y_true = torch.reshape(y_true, (y_true.size(0), y_true.size(1), self.lat, self.lon))
            y_pred = torch.reshape(y_pred, (y_pred.size(0), y_pred.size(1), self.lat, self.lon))

            # calculate the spectra of the true values
            # note we calculate the spectra across space, and then take the mean across the batch
            fft_true = torch.mean(torch.abs(torch.fft.rfft(y_true, dim=3)), dim=0)
            # calculate the spectra of the predicted values
            fft_pred = torch.mean(torch.abs(torch.fft.rfft(y_pred, dim=3)), dim=0)

        elif y_true.size(-1) == self.d_x:

            y_true = y_true
            y_pred = y_pred

            # calculate the spectra of the true values
            # note we calculate the spectra across space, and then take the mean across the batch
            fft_true = torch.mean(torch.abs(torch.fft.rfft(y_true, dim=2)), dim=0)
            # calculate the spectra of the predicted values
            fft_pred = torch.mean(torch.abs(torch.fft.rfft(y_pred, dim=2)), dim=0)
        else:
            raise ValueError("The size of the input is a surprise, and should be addressed here.")

        if take_log:
            fft_true = torch.log(fft_true)
            fft_pred = torch.log(fft_pred)

        # Calculate the power spectrum
        spectral_loss = torch.abs(fft_pred - fft_true)
        if self.optim_params.fraction_highest_wavenumbers is not None:
            spectral_loss = spectral_loss[
                :, round(self.optim_params.fraction_highest_wavenumbers * fft_true.shape[1]) :
            ]
        if self.optim_params.fraction_lowest_wavenumbers is not None:
            spectral_loss = spectral_loss[:, : round(self.optim_params.fraction_lowest_wavenumbers * fft_true.shape[1])]

        spectral_loss = torch.mean(spectral_loss)
        # print('what is the shape of the spectral loss?', spectral_loss)

        return spectral_loss

    def get_temporal_spectral_loss(self, x, y_true, y_pred):
        """
        Calculate the temporal spectra (frequency domain) of the true values compared to the predicted values. This
        needs to look at the power spectra through time per grid cell of predicted and true values.

        Args:
            x: torch.Tensor, the input values, past timesteps
            y_true: torch.Tensor, the true value of the timestep we predict
            y_pred: torch.Tensor, the predicted values of the timestep we predict
        """

        # concatenate x and y_true along the time axis
        obs = torch.cat((x, y_true), dim=1)
        pred = torch.cat((x, y_pred), dim=1)

        # calculate the spectra of the true values along the time dimension, and then take the mean across the batch
        fft_true = torch.mean(torch.abs(torch.fft.rfft(obs, dim=1)), dim=0)
        # calculate the spectra of the predicted values along the time dimension, and then take the mean across the batch
        fft_pred = torch.mean(torch.abs(torch.fft.rfft(pred, dim=1)), dim=0)

        # Calculate the power spectrum
        # compute the distance between the losses...
        temporal_spectral_loss = torch.abs(fft_pred - fft_true)
        # the shape here is (time/2 + 1, num_vars, coords)

        # average across all frequencies, variables and coordinates...
        temporal_spectral_loss = torch.mean(temporal_spectral_loss)

        return temporal_spectral_loss

    def connectivity_reg_complete(self):
        """
        Calculate the connectivity constraint, ie the sum of all the distances.

        inside each clusters.
        Not used yet - could be interesting :)
        """
        c = torch.as_tensor([0.0])
        w = self.model.autoencoder.get_w_encoder()
        d = self.data.distances
        for i in self.d:
            for k in self.d_z:
                c = c + torch.sum(torch.outer(w[i, :, k], w[i, :, k]) * d)
        return self.optim_params.reg_coeff_connect * c

    def connectivity_reg(self, ratio: float = 0.0005):
        """Calculate a connectivity regularisation only on a subsample of the complete data."""
        c = torch.as_tensor([0.0])
        w = self.model.autoencoder.get_w_encoder()
        n = int(self.d_x * ratio)
        points = np.random.choice(np.arange(self.d_x), n)

        if n <= 1:
            raise ValueError(
                "You should use a higher value for the ratio of \
                             considered points for the connectivity constraint"
            )

        # fixed here to remove self.data.coordinates, now coordinates is direct
        for d in range(self.d):
            for k in range(self.d_z):
                for i, c1 in enumerate(self.coordinates[points]):
                    for j, c2 in enumerate(self.coordinates[points]):
                        if i > j:
                            dist = distance.geodesic(c1, c2).km
                            c = c + w[d, i, k] * w[d, j, k] * dist
        return self.optim_params.reg_coeff_connect * c

    # Here I am going to add some functions which will seek to save predictions and true values
    # And also to complete autoregressive rollout every so often...
    # I am going to add this to the train_step and valid_step functions.

    def autoregress_prediction_original(self, valid: bool = False, timesteps: int = 120):
        """
        Calculate the MSE and SMAPE between X_{t+1} and X_hat_{t+1}. We also do an autoregressive lead out for set
        number of timesteps, with a default of 120 timesteps of rollout.

        Args:
            valid: bool, whether we are operating on the validation data
            timesteps: int, the number of timesteps to predict into the future autoregressively
        """

        self.model.eval()

        if not valid:

            # make an empty list to store the predictions
            predictions = []

            # Make the iterator again, since otherwise we have iterated through it already...
            train_dataloader = iter(self.datamodule.train_dataloader(accelerator=self.accelerator))
            x, y = next(train_dataloader)

            x = torch.nan_to_num(x)
            y = torch.nan_to_num(y)
            y = y[:, 0]
            z = None

            # print("First up, I will do the reconstruction effort")
            nll, recons, kl, y_pred_recons = self.get_nll(x, y, z)

            # ensure these are correct
            with torch.no_grad():
                y_pred, y, z, pz_mu, pz_std = self.model.predict(x, y)

                # Here we predict, but taking 100 samples from the latents
                # TODO: make this into an argument
                samples_from_xs, samples_from_zs, y = self.model.predict_sample(x, y, 10)

            # append the first prediction
            predictions.append(y_pred)

            # make a copy of y_pred, which is a tensor
            x_original = x.clone().detach()
            y_original = y.clone().detach()
            y_original_pred = y_pred.clone().detach()
            y_original_recons = y_pred_recons.clone().detach()

            # save these original values, x_original, y_orginal, y_original_pred
            np.save(self.save_path / "train_x_ar_0.npy", x_original.detach().cpu().numpy())
            np.save(self.save_path / "train_y_ar_0.npy", y_original.detach().cpu().numpy())
            np.save(self.save_path / "train_y_pred_ar_0.npy", y_original_pred.detach().cpu().numpy())
            np.save(self.save_path / "train_y_recons_0.npy", y_original_recons.detach().cpu().numpy())
            # np.save(os.path.join(self.hp.exp_path, "train_encoded_z_ar_0.npy"), z.detach().cpu().numpy())
            # np.save(os.path.join(self.hp.exp_path, "train_pz_mu_ar_0.npy"), pz_mu.detach().cpu().numpy())
            # np.save(os.path.join(self.hp.exp_path, "train_pz_std_ar_0.npy"), pz_std.detach().cpu().numpy())

            # saving the samples
            np.save(self.save_path / "train_samples_from_xs.npy", samples_from_xs.detach().cpu().numpy())
            np.save(self.save_path / "train_samples_from_zs.npy", samples_from_zs.detach().cpu().numpy())

            # Now doing the autoregressive rollout...
            # TODO: implement the autoregressive rollout and also take samples
            for i in range(1, timesteps):

                # assert that x_original and x are the same
                if i == 1:
                    assert torch.allclose(x_original, x)

                # remove the first timestep, so now we have (tau - 1) timesteps,
                # then append the prediction
                x = x[:, 1:, :, :]

                x = torch.cat([x, y_pred.unsqueeze(1)], dim=1)

                # then predict the next timestep
                # y at this point is pointless!!!
                with torch.no_grad():
                    y_pred, y, z, pz_mu, pz_std = self.model.predict(x, y)

                # append the prediction
                predictions.append(y_pred)

                assert i != 0

                np.save(self.save_path / f"train_x_ar_{i}.npy", x.detach().cpu().numpy())
                np.save(self.save_path / f"train_y_ar_{i}.npy", y.detach().cpu().numpy())
                np.save(self.save_path / f"train_y_pred_ar_{i}.npy", y_pred.detach().cpu().numpy())
                # np.save(os.path.join(self.hp.exp_path, f"train_encoded_z_ar_{i}.npy"), z.detach().cpu().numpy())
                # np.save(os.path.join(self.hp.exp_path, f"train_pz_mu_ar_{i}.npy"), pz_mu.detach().cpu().numpy())
                # np.save(os.path.join(self.hp.exp_path, f"train_pz_std_ar_{i}.npy"), pz_std.detach().cpu().numpy())

                # saving the samples here:
                # np.save(os.path.join(self.hp.exp_path, f"train_samples_from_xs_{i}.npy"), samples_from_xs.detach().cpu().numpy())
                # np.save(os.path.join(self.hp.exp_path, f"train_samples_from_zs_{i}.npy"), samples_from_zs.detach().cpu().numpy())

            # at the end of this for loop, make the prediction a tensor

            predictions = torch.stack(predictions, dim=1)
            # the resulting shape of this tensor is (batch_size, timesteps, num_vars, coords)

            print("What is the shape of the predictions, once I made it into a tensor?", predictions.shape)

            # then calculate the mean of the predictions along the timesteps
            y_pred_mean = torch.mean(predictions, dim=1)
            # calculate the variance of the predictions along the timesteps dimension
            y_pred_var = torch.var(predictions, dim=1)
            print("What is the shape of the mean of the predictions?", y_pred_mean.shape)
            print("What is the shape of the variance of the predictions?", y_pred_var.shape)

            # take the mean of the predictions along the batch and coordinates dimension:
            print(
                "What is the shape when I try to take the mean across the batch and coordinates:",
                torch.mean(y_pred_mean, dim=(0, 2)),
            )

            # Ok, well done me. Now actually, what I want to do is to compare the spatial spectra of the true values and the predicted values.
            # I will do this by calculating the spatial spectra of the true values and the predicted values, and then calculating a score between them.
            # This is a measure of how well the model is predicting the spatial spectra of the true values.

            # here I calculate the spatial spectra across the coordinates, then I average across the batch and across the timesteps
            fft_true = torch.mean(torch.abs(torch.fft.rfft(x_original[:, :, :, :], dim=3)), dim=(0, 1))

            # calculate the average spatial spectra of the individual predicted fields - I think this below is wrong
            fft_pred = torch.mean(torch.abs(torch.fft.rfft(predictions[:, :, :, :], dim=3)), dim=(0, 1))

            # calculate the difference between the true and predicted spatial spectra
            spatial_spectra_score = torch.abs(fft_pred - fft_true)
            # take the mean across the frequencies, the 1st dimension
            spatial_spectra_score = torch.mean(spatial_spectra_score, dim=1)

            print("Spatial spectra score, lower is better...should be a spectra for each var", spatial_spectra_score)

            # if this spatial_spectra_score is the lowest we have seen, then save the predictions
            if self.best_spatial_spectra_score is None:
                self.best_spatial_spectra_score = spatial_spectra_score

            # assert that self.best_spatial_spectra_score is not None
            assert self.best_spatial_spectra_score is not None

            # check if every element of spatial_spectra_score is less than the best_spatial_spectra_score:
            print(torch.all(spatial_spectra_score < self.best_spatial_spectra_score))

            print("new score", spatial_spectra_score)
            print("previous best score", self.best_spatial_spectra_score)

            if torch.all(spatial_spectra_score < self.best_spatial_spectra_score):
                print("The spatial spectra score is the best we have seen for all variables, I am in the if.")

                self.best_spatial_spectra_score = spatial_spectra_score
                print(f"Best spatial spectra score: {self.best_spatial_spectra_score}")

                # save the model in its current state
                print("Saving the model, since the spatial spectra score is the best we have seen for all variables.")
                torch.save(self.model.state_dict(), self.save_path / "best_model_for_average_spectra.pth")

        else:

            # bs = np.min([self.data.n_valid, 1000])
            # Make the iterator again
            val_dataloader = iter(self.datamodule.val_dataloader())
            x, y = next(val_dataloader)

            # old, using existing dataloader
            # x, y = next(self.data_loader_val)

            y = torch.nan_to_num(y)
            x = torch.nan_to_num(x)
            y = y[:, 0]
            z = None

            # print("First up, I will do the reconstruction effort")
            nll, recons, kl, y_pred_recons = self.get_nll(x, y, z)

            # swap
            with torch.no_grad():
                y_pred, y, z, pz_mu, pz_std = self.model.predict(x, y)

                # predict and take 100 samples too
                samples_from_xs, samples_from_zs, y = self.model.predict_sample(x, y, 100)

            # make a copy of y_pred, which is a tensor
            x_original = x.clone().detach()
            y_original = y.clone().detach()
            y_original_pred = y_pred.clone().detach()
            y_original_recons = y_pred_recons.clone().detach()

            # saving these
            np.save(self.save_path / "val_x_ar_0.npy", x_original.detach().cpu().numpy())
            np.save(self.save_path / "val_y_ar_0.npy", y_original.detach().cpu().numpy())
            np.save(self.save_path / "val_y_pred_ar_0.npy", y_original_pred.detach().cpu().numpy())
            np.save(self.save_path / "val_y_recons_0.npy", y_original_recons.detach().cpu().numpy())
            # np.save(os.path.join(self.hp.exp_path, "val_encoded_z_ar_0.npy"), z.detach().cpu().numpy())
            # np.save(os.path.join(self.hp.exp_path, "val_pz_mu_ar_0.npy"), pz_mu.detach().cpu().numpy())
            # np.save(os.path.join(self.hp.exp_path, "val_pz_std_ar_0.npy"), pz_std.detach().cpu().numpy())

            # saving the samples
            np.save(self.save_path / "val_samples_from_xs.npy", samples_from_xs.detach().cpu().numpy())
            np.save(self.save_path / "val_samples_from_zs.npy", samples_from_zs.detach().cpu().numpy())

            for i in range(1, timesteps):

                # remove the first timestep, so now we have (tau - 1) timesteps

                x = x[:, 1:, :, :]
                x = torch.cat([x, y_pred.unsqueeze(1)], dim=1)

                with torch.no_grad():
                    # then predict the next timestep
                    y_pred, y, z, pz_mu, pz_std = self.model.predict(x, y)

                np.save(self.save_path / f"val_x_ar_{i}.npy", x.detach().cpu().numpy())
                np.save(self.save_path / f"val_y_ar_{i}.npy", y.detach().cpu().numpy())
                np.save(self.save_path / f"val_y_pred_ar_{i}.npy", y_pred.detach().cpu().numpy())
                # np.save(os.path.join(self.hp.exp_path, f"val_encoded_z_ar_{i}.npy"), z.detach().cpu().numpy())
                # np.save(os.path.join(self.hp.exp_path, f"val_pz_mu_ar_{i}.npy"), pz_mu.detach().cpu().numpy())
                # np.save(os.path.join(self.hp.exp_path, f"val_pz_std_ar_{i}.npy"), pz_std.detach().cpu().numpy())

            # not finished, probably need to add some metrics here.
            # what are the shapes here?

        with torch.no_grad():

            # NOTE: just looking at some metrics...

            # I guess there are different MAEs that we can calculate here.
            # mae1 = torch.mean(torch.abs(y_original - y_original_pred))
            # print('Overall MAE:', mae1)

            # do the same for the MSE
            # mse1 = torch.mean((y_original - y_original_pred) ** 2)
            # print('Overall MSE:', mse1)

            # check
            mse = torch.mean(torch.sum(0.5 * torch.square(y_original - y_original_pred), dim=2))
            # print("MSE:", mse)
            # print("MSE shape:", mse.shape)

            smape = torch.mean(
                torch.sum(2 * (y_original - y_original_pred).abs() / (y_original.abs() + y_original_pred.abs()), dim=2)
            )
            # print("SMAPE:", smape)
            # print()

        return mse.item(), smape.item(), y_original, y_original_pred, y_original_recons, x_original

    def score_the_samples_for_spatial_spectra(self, y_true, y_pred_samples, num_samples=100):
        """
        Calculate the spatial spectra of the true values and the predicted values, and then calculate a score between
        them. This is a measure of how well the model is predicting the spatial spectra of the true values.

        Args:
            true_values: torch.Tensor, observed values in a batch
            y_pred: torch.Tensor, a selection of predicted values
            num_samples: int, the number of samples that have been taken from the model
        """

        # calculate the average spatial spectra of the true values, averaging across the batch
        print("y_true shape:", y_true.shape)
        fft_true = torch.mean(torch.abs(torch.fft.rfft(y_true, dim=3)), dim=0)
        # calculate the average spatial spectra of the individual predicted fields - I think this below is wrong
        print("y_pred shape:", y_pred_samples.shape)
        fft_pred = torch.mean(torch.abs(torch.fft.rfft(y_pred_samples, dim=3)), dim=0)

        # extend fft_true so it is the same value but extended to the same shape as fft_pred
        fft_true = fft_true.repeat(num_samples, 1, 1)

        # calculate the difference between the true and predicted spatial spectra
        spatial_spectra_score = torch.abs(fft_pred - fft_true)

        # then normalise all the values of spatial_spectra_score by the maximum value
        # this is to make sure that the score is between 0 and 1
        spatial_spectra_score = spatial_spectra_score / torch.max(spatial_spectra_score)

        # the do 1 - score to give the score to be increasing...
        spatial_spectra_score = 1 - spatial_spectra_score

        # score = ...

        return spatial_spectra_score

    def particle_filter(self, x, y, num_particles, timesteps=120):
        """Implement a particle filter to make a set of autoregressive predictions, where each created sample is
        evaluated by some score, and we do a particle filter to select only best samples to continue the autoregressive
        rollout."""

        particles = torch.randn(num_particles)
        weights = torch.ones(num_particles) / num_particles

        for _ in range(timesteps):
            # Prediction
            # make all the new predictions, taking samples from the latents
            _, samples_from_zs, y = self.model.predict_sample(x, y, 100)

            # then calculate the score of each of the samples
            # Update the weights, where we want the weights to increase as the score improves
            new_weights = weights * self.score_the_samples_for_spatial_spectra(y, samples_from_zs)
            new_weights /= new_weights.sum()

            # Resampling (e.g., systematic resampling)
            indices = torch.multinomial(new_weights, num_particles, replacement=True)
            selected_samples = samples_from_zs[indices]
            weights = torch.ones(num_particles) / num_particles

            # alternative here for rejection sampling, where we only keep the best samples
            # indices = torch.argsort(new_weights, descending=True)
            # particles = samples_from_zs[indices[:num_particles]]
            # weights = torch.ones(num_particles) / num_particles

            # store these selected_samples
            np.save(self.save_path / f"selected_samples_{_}.npy", selected_samples.detach().cpu().numpy())

            # then we are going to be passing the selected samples to the next timestep, so we need to make the input again
            # first drop the first value of x, then
            x = x[:, 1:, :, :]

            # then we need to append the selected samples to x, along the right axis
            x = torch.cat([x, selected_samples.unsqueeze(1)], dim=1)

            # then we are going back to the top of the loop

        return particles<|MERGE_RESOLUTION|>--- conflicted
+++ resolved
@@ -1,8 +1,10 @@
 # Adapting to do training across multiple GPUs with huggingface accelerate.
+import gc
+
 import numpy as np
 import torch
 import torch.distributions as dist
-import gc
+
 # we use accelerate for distributed training
 from geopy import distance
 
@@ -15,6 +17,7 @@
 from climatem.plotting.plot_model_output import Plotter
 
 euler_mascheroni = 0.57721566490153286060
+
 
 class TrainingLatent:
     def __init__(
@@ -496,7 +499,7 @@
 
         return valid_loss
 
-    def train_step(self):
+    def train_step(self):  # noqa: C901
 
         self.model.train()
 
@@ -575,13 +578,13 @@
         spectral_loss = 0
         for k in range(self.future_timesteps):
             px_mu, px_std = self.model.predict_pxmu_pxstd(torch.cat((x[:, k:], y_pred_all[:, :k]), dim=1), y[:, k])
-            crps += (self.optim_params.loss_decay_future_timesteps ** k) * self.get_crps_loss(y[:, k], px_mu, px_std)
+            crps += (self.optim_params.loss_decay_future_timesteps**k) * self.get_crps_loss(y[:, k], px_mu, px_std)
             spectral_loss += (self.optim_params.loss_decay_future_timesteps**k) * self.get_spatial_spectral_loss(
                 y[:, k], y_pred_all[:, k], take_log=True
             )
 
         temporal_spectral_loss = self.get_temporal_spectral_loss(x, y, y_pred_all)
-        print(f"loss: {loss}, crps: {crps}, spectral: {spectral_loss}, temporal: {temporal_spectral_loss}")
+        # print(f"loss: {loss}, crps: {crps}, spectral: {spectral_loss}, temporal: {temporal_spectral_loss}")
         # add the spectral loss to the loss
         if self.optim_params.scheduler_spectra is None:
             loss = (
@@ -608,7 +611,7 @@
                     + self.optim_params.temporal_spectral_coeff * temporal_spectral_loss
                 )
             )
-        loss = torch.mean((y - y_pred_all[:, 0])**2)
+        loss = torch.mean((y - y_pred_all[:, 0]) ** 2)
 
         # backprop
         # mask_prev = self.model.mask.param.clone()
@@ -621,9 +624,9 @@
         torch.cuda.reset_peak_memory_stats()
         with torch.autograd.set_detect_anomaly(True):
             self.accelerator.backward(loss)
-        for name, param in self.model.named_parameters():
-            if param.grad is not None and torch.isnan(param.grad).any():
-                print(f"[NaN GRAD] Gradient NaNs found in {name}")
+        # for name, param in self.model.named_parameters():
+        #     if param.grad is not None and torch.isnan(param.grad).any():
+        #         print(f"[NaN GRAD] Gradient NaNs found in {name}")
         _, _ = (
             self.optimizer.step() if self.optim_params.optimizer == "rmsprop" else self.optimizer.step()
         ), self.train_params.lr
@@ -631,8 +634,6 @@
         if self.model.autoencoder.use_grad_project and not self.no_w_constraint:
             with torch.no_grad():
                 self.model.autoencoder.get_w_decoder().clamp_(min=0.0)
-        if torch.min(self.model.autoencoder.get_w_decoder()) < 0:
-            print("Warning: w_decoder has negative values")
 
             # assert torch.min(self.model.autoencoder.get_w_decoder()) >= 0.0
 
@@ -658,10 +659,10 @@
         # adding the temporal spectral loss to the logs
         self.train_temporal_spectral_loss = temporal_spectral_loss.item()
 
-        # NOTE: here we have the saving, prediction, and analysis of some metrics, which comes at every print_freq
-        # This can be cut if we want faster training...
-        print(f"[GPU] Peak allocated: {torch.cuda.max_memory_allocated() / 1024**3:.2f} GB")
-        print(f"[GPU] Currently allocated: {torch.cuda.memory_allocated() / 1024**3:.2f} GB")
+        # # NOTE: here we have the saving, prediction, and analysis of some metrics, which comes at every print_freq
+        # # This can be cut if we want faster training...
+        # print(f"[GPU] Peak allocated: {torch.cuda.max_memory_allocated() / 1024**3:.2f} GB")
+        # print(f"[GPU] Currently allocated: {torch.cuda.memory_allocated() / 1024**3:.2f} GB")
 
         if self.iteration % self.plot_params.print_freq == 0:
             # TODO integrate below in Plotter()
@@ -1178,7 +1179,7 @@
 
             # z ** (-1/xi) term used in exp(-z ** -1/xi)
             inv_xi = -1 / xi_safe
-            pow_z = z ** inv_xi  # may return NaN if z < 0 or inf if large
+            pow_z = z**inv_xi  # may return NaN if z < 0 or inf if large
 
             # Safety: avoid propagating NaNs from z**inv_xi
             pow_z = torch.nan_to_num(pow_z, nan=1e3, posinf=1e3, neginf=1e3)
@@ -1201,12 +1202,8 @@
                 # First term: (μ − y − σ/ξ)(1 − 2F(y))
                 t1 = (mu_nz - y_nz - sigma_nz / xi_nz) * (1 - 2 * F_nz)
 
-<<<<<<< HEAD
                 # 2^xi * Gamma(1 - xi)
-                gamma_term = 2 ** xi_nz * torch.exp(torch.lgamma(1 - xi_nz))
-=======
-        pi_inv = 1.0 / torch.sqrt(torch.as_tensor(torch.pi))
->>>>>>> e0d4b5fe
+                gamma_term = 2**xi_nz * torch.exp(torch.lgamma(1 - xi_nz))
 
                 # Lower incomplete gamma: gammainc * Gamma
                 gammainc_val = torch.special.gammainc(1 - xi_nz, -torch.log(F_nz))
@@ -1242,16 +1239,24 @@
                 A = torch.log(A_arg)
 
                 # B = x⁴ * exp(7.7 * x) * (2 + x)^3.7
-                B = (log_F_z_clamped ** 4) * torch.exp(7.7 * log_F_z_clamped) * (2 + log_F_z_clamped).clamp(min=eps) ** 3.7
+                B = (
+                    (log_F_z_clamped**4)
+                    * torch.exp(7.7 * log_F_z_clamped)
+                    * (2 + log_F_z_clamped).clamp(min=eps) ** 3.7
+                )
 
                 # E₁(x) ≈ (A^-7.7 + B)^-0.13
-                expi_approx = (A ** -7.7 + B).clamp(min=eps) ** -0.13
+                expi_approx = (A**-7.7 + B).clamp(min=eps) ** -0.13
 
                 # Final safety (guard against NaNs/infs)
                 expi_approx = torch.nan_to_num(expi_approx, nan=0.0, posinf=1e3, neginf=0.0)
 
                 # CRPS = μ − y + σ (γ − ln 2) − 2σ * E₁(x)
-                t1 = mu_z - y_z + sigma_z * (euler_mascheroni - torch.log(torch.tensor(2.0, device=y.device, dtype=y.dtype)))
+                t1 = (
+                    mu_z
+                    - y_z
+                    + sigma_z * (euler_mascheroni - torch.log(torch.tensor(2.0, device=y.device, dtype=y.dtype)))
+                )
                 t2 = -2 * sigma_z * expi_approx
                 crps[idx] = t1 + t2
 
