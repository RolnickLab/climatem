# Adapting to do training across multiple GPUs with huggingface accelerate.
import numpy as np
import torch
import torch.distributions as dist

# we use accelerate for distributed training
from geopy import distance

# from torch.nn.parallel import DistributedDataParallel as DDP
from torch.profiler import ProfilerActivity

from climatem.model.dag_optim import compute_dag_constraint
from climatem.model.prox import monkey_patch_RMSprop
from climatem.model.utils import ALM
from climatem.plotting.plot_model_output import Plotter

euler_mascheroni = 0.57721566490153286060


class TrainingLatent:
    def __init__(
        self,
        model,
        datamodule,
        exp_params,
        gt_params,
        model_params,
        train_params,
        optim_params,
        plot_params,
        save_path,
        plots_path,
        best_metrics,
        d,
        accelerator,
        d_z,
        lat,
        lon,
        wandbname="unspecified",
        profiler=False,
        profiler_path="./log",
    ):
        # TODO: do we want to have the profiler as an argument? Maybe not, but useful to speed up the code
        self.accelerator = accelerator
        self.model = model
        self.model.to(accelerator.device)
        self.datamodule = datamodule
        self.data_loader_train = iter(datamodule.train_dataloader(accelerator=accelerator))
        self.data_loader_val = iter(datamodule.val_dataloader())
        self.coordinates = datamodule.coordinates
        self.input_var_shapes = datamodule.input_var_shapes
        self.input_var_offsets = datamodule.input_var_offsets

        self.exp_params = exp_params
        self.train_params = train_params
        self.optim_params = optim_params
        self.coefs_scheduler_spectra = (
            None
            if optim_params.scheduler_spectra is None
            else np.linspace(0, 1, len(optim_params.scheduler_spectra), endpoint=True)
        )

        self.plot_params = plot_params
        self.best_metrics = best_metrics
        self.save_path = save_path
        self.plots_path = plots_path
        self.wandbname = wandbname
        self.d_z = d_z
        self.total_d_z = sum(self.d_z)
        self.lat = len(lat) if lat is not None else None
        self.lon = len(lon) if lon is not None else None

        self.latent = exp_params.latent
        self.no_gt = gt_params.no_gt
        self.debug_gt_z = gt_params.debug_gt_z
        self.no_w_constraint = model_params.no_w_constraint

        self.d = d
        self.patience = train_params.patience
        self.best_valid_loss = np.inf

        self.batch_size = datamodule.hparams.batch_size
        self.tau = exp_params.tau
        self.future_timesteps = exp_params.future_timesteps
        self.d_x = datamodule.d_x
        self.instantaneous = model_params.instantaneous

        self.patience_freq = 50
        self.iteration = 1
        self.logging_iter = 0
        self.converged = False
        self.thresholded = False
        self.ended = False

        self.profiler = profiler
        self.profiler_path = profiler_path

        # collection of lists to store relevant metrics
        self.train_loss_list = []
        self.train_elbo_list = []
        self.train_recons_list = []
        self.train_kl_list = []
        self.train_sparsity_reg_list = []
        self.train_connect_reg_list = []
        self.train_ortho_cons_list = []
        self.train_ortho_vector_cons_list = []
        self.train_acyclic_cons_list = []
        self.mu_ortho_list = []
        self.gamma_ortho_list = []
        self.h_ortho_list = []

        # add the crps
        self.train_crps_loss_list = []

        # add the spectral loss
        self.train_spectral_loss_list = []

        # add the temporal spectral loss
        self.train_temporal_spectral_loss_list = []

        self.train_sparsity_cons_list = []
        self.train_transition_var_list = []
        self.mu_sparsity_list = []
        self.gamma_sparsity_list = []

        self.valid_loss_list = []
        self.valid_elbo_list = []
        self.valid_recons_list = []
        self.valid_kl_list = []
        self.valid_sparsity_reg_list = []
        self.valid_connect_reg_list = []
        self.valid_ortho_cons_list = []
        self.valid_ortho_vector_cons_list = []
        self.valid_acyclic_cons_list = []
        self.valid_sparsity_cons_list = []
        self.valid_transition_var_list = []

        self.best_spatial_spectra_score = None

        self.plotter = Plotter()

        # if MULTI_GPU:
        #     print("I am using multiple GPUs!!")
        #     # setup_ddp()
        #     # DistributedSampler
        #     self.model = DDP(self.model)

        # I think this is just initialising a tensor of zeroes to store results in
        if not self.no_gt:
            self.adj_w_tt = torch.zeros(
                [int(self.train_params.max_iteration / self.train_params.valid_freq), self.d, self.d_x, self.total_d_z]
            )
            if self.instantaneous:
                self.adj_tt = torch.zeros(
                    [
                        int(self.train_params.max_iteration / self.train_params.valid_freq),
                        self.tau + 1,
                        self.d * self.total_d_z,
                        self.d * self.total_d_z,
                    ]
                )
            else:
                self.adj_tt = torch.zeros(
                    [
                        int(self.train_params.max_iteration / self.train_params.valid_freq),
                        self.tau,
                        self.d * self.total_d_z,
                        self.d * self.total_d_z,
                    ]
                )
        self.logvar_encoder_tt = []
        self.logvar_decoder_tt = []
        self.logvar_transition_tt = []

        # self.model.mask.fix(self.gt_dag)

        # optimizer
        if self.optim_params.optimizer == "sgd":
            self.optimizer = torch.optim.SGD(model.parameters(), lr=self.train_params.lr)
        elif self.optim_params.optimizer == "rmsprop":
            monkey_patch_RMSprop(torch.optim.RMSprop)
            self.optimizer = torch.optim.RMSprop(model.parameters(), lr=self.train_params.lr)
        else:
            raise NotImplementedError(f"optimizer {self.optim_params.optimizer} is not implemented")
        self.scheduler = torch.optim.lr_scheduler.MultiStepLR(
            self.optimizer, milestones=self.train_params.lr_scheduler_epochs, gamma=self.train_params.lr_scheduler_gamma
        )

        # prepare the model, optimizer, data loader, and scheduler using Accerate for distributed training
        print("Preparing all the models here!")
        self.data_loader_train, self.model, self.optimizer, self.scheduler = accelerator.prepare(
            self.data_loader_train, self.model, self.optimizer, self.scheduler
        )

        # Check that model and everything is on gpu
        # print("\nModel Parameter Devices after moving to GPU:")
        # for name, param in self.model.named_parameters():
        #     print(f"{name}: {param.device}")

        # # Check the device of a sample batch (after iterating through the prepared dataloader)
        # for batch in self.data_loader_train:
        #     inputs, labels = batch
        #     print(f"Input tensor device: {inputs.device}")
        #     print(f"Label tensor device: {labels.device}")
        #     break

        # # Check the device of the optimizer's state (this might vary)
        # for group in self.optimizer.param_groups:
        #     for param in group['params']:
        #         if param in self.optimizer.state:
        #             print(f"Optimizer state for parameter '{param.shape}': {self.optimizer.state[param].get('step', torch.tensor(0)).device}")

        # compute constraint normalization
        with torch.no_grad():
            d = model.d * model.total_d_z
            full_adjacency = torch.ones((d, d)) - torch.eye(d)
            self.acyclic_constraint_normalization = compute_dag_constraint(full_adjacency).item()

            if self.latent:
<<<<<<< HEAD
                self.ortho_normalization = self.d_x * self.total_d_z
                self.sparsity_normalization = self.tau * self.total_d_z * self.total_d_z
=======
                self.ortho_normalization = self.d_x * self.d_z
                if self.instantaneous:
                    self.sparsity_normalization = (self.tau + 1) * self.d_z * self.d_z
                else:
                    self.sparsity_normalization = self.tau * self.d_z * self.d_z
>>>>>>> b8a58b8f

    def train_with_QPM(self):  # noqa: C901
        """
        Optimize a problem under constraint using the Augmented Lagragian method (or QPM).

        We train in 3 phases: first with ALM, then until
        the likelihood remain stable, then continue after thresholding
        the adjacency matrix
        """

        # Pre-Accelerate - start a new wandb run to track this script
        # wandb.init(
        # set the wandb project where this run will be logged
        # please alter this project, and set the name to something appropriate for your experiments
        #    project="test-gpu-code-wandb",
        #    name=...
        # # )

        # print("what is the cuda device count?", torch.cuda.device_count())
        # print("MULTI GPU?", MULTI_GPU)

        # TODO: Why config here?
        # config = self.hp
        self.accelerator.init_trackers(
            "gpu-code-wandb",
            # config=config,
            init_kwargs={"wandb": {"name": self.wandbname}},
        )

        # initialize ALM/QPM for orthogonality and acyclicity constraints
        self.ALM_ortho = ALM(
            self.optim_params.ortho_mu_init,
            self.optim_params.ortho_mu_mult_factor,
            self.optim_params.ortho_omega_gamma,
            self.optim_params.ortho_omega_mu,
            self.optim_params.ortho_h_threshold,
            self.optim_params.ortho_min_iter_convergence,
            dim_gamma=(self.total_d_z, self.total_d_z),
        )

        self.ALM_sparsity = ALM(
            self.optim_params.sparsity_mu_init,
            self.optim_params.sparsity_mu_mult_factor,
            self.optim_params.sparsity_omega_gamma,
            self.optim_params.sparsity_omega_mu,
            self.optim_params.sparsity_h_threshold,
            self.optim_params.sparsity_min_iter_convergence,
            # dim_gamma=(1,),
        )

        if self.instantaneous:
            # here we add the acyclicity constraint if the instantaneous connections are interesting
            self.QPM_acyclic = ALM(
                self.optim_params.acyclic_mu_init,
                self.optim_params.acyclic_mu_mult_factor,
                self.optim_params.acyclic_omega_gamma,
                self.optim_params.acyclic_omega_mu,
                self.optim_params.acyclic_h_threshold,
                self.optim_params.acyclic_min_iter_convergence,
                # dim_gamma=(1,),
            )

        if self.profiler:

            # we should have this function elsewhere. It is rarely used.
            def trace_handler(p):
                print("Printing profiler key averages from trace handler!")
                output_cpu = p.key_averages().table(sort_by="cpu_time_total", row_limit=20)
                output_cuda = p.key_averages().table(sort_by="cuda_time_total", row_limit=20)
                print(output_cpu)
                print(output_cuda)

            prof = torch.profiler.profile(
                activities=[ProfilerActivity.CPU, ProfilerActivity.CUDA],
                schedule=torch.profiler.schedule(wait=5, warmup=5, active=1, repeat=1),
                on_trace_ready=torch.profiler.tensorboard_trace_handler("./log/profiler_traces"),
                # using the torch tensorboard handler
                # on_trace_ready=torch.profiler.export_chrome_trace(self.profiler_path),
                # on_trace_ready=trace_handler,
                profile_memory=True,
                record_shapes=True,
                with_stack=True,
                use_cuda=True,
            )
            prof.start()
            # print out the output of the profiler

        while self.iteration < self.train_params.max_iteration and not self.ended:

            # train and valid step
            # HERE MODIFY train_step()
            self.train_step()
            self.scheduler.step()
            if self.profiler:
                prof.step()

            if self.iteration % self.train_params.valid_freq == 0:
                self.logging_iter += 1
                # HERE MODIFY valid_step()
                self.valid_step()
                self.log_losses()

                # log these metrics to wandb every print_freq...
                #  multiple metrics here...
                if self.iteration % (self.plot_params.print_freq) == 0:
                    # altered to use the accelerator.log function
                    self.accelerator.log(
                        {
                            "kl_train": self.train_kl,
                            "loss_train": self.train_loss,
                            "recons_train": self.train_recons,
                            "kl_valid": self.valid_kl,
                            "loss_valid": self.valid_loss,
                            "recons_valid": self.valid_recons,
                            "nll_train": self.train_nll,
                            "nll_valid": self.valid_nll,
                            "mae_recons_train": self.train_mae_recons,
                            "mae_pred_train": self.train_mae_pred,
                            "mae_persistence_train": self.train_mae_persistence,
                            "mae_recons_valid": self.val_mae_recons,
                            "mae_pred_valid": self.val_mae_pred,
                            "mse_recons_train": self.train_mse_recons,
                            "mse_pred_train": self.train_mse_pred,
                            "mse_recons_valid": self.val_mse_recons,
                            "mse_pred_valid": self.val_mse_pred,
                            "var_original_train": self.train_var_original,
                            "var_recons_train": self.train_var_recons,
                            "var_pred_train": self.train_var_pred,
                            "var_original_valid": self.val_var_original,
                            "var_recons_val": self.val_var_recons,
                            "var_pred_valid": self.val_var_pred,
                            "mae_recons_valid_1": self.val_mae_recons_1,
                            "mae_recons_valid_2": self.val_mae_recons_2,
                            "mae_recons_valid_3": self.val_mae_recons_3,
                            "mae_recons_valid_4": self.val_mae_recons_4,
                            "mae_pred_valid_1": self.val_mae_pred_1,
                            "mae_pred_valid_2": self.val_mae_pred_2,
                            "mae_pred_valid_3": self.val_mae_pred_3,
                            "mae_pred_valid_4": self.val_mae_pred_4,
                            "mae_recons_train_1": self.train_mae_recons_1,
                            "mae_recons_train_2": self.train_mae_recons_2,
                            "mae_recons_train_3": self.train_mae_recons_3,
                            "mae_recons_train_4": self.train_mae_recons_4,
                            "mae_pred_train_1": self.train_mae_pred_1,
                            "mae_pred_train_2": self.train_mae_pred_2,
                            "mae_pred_train_3": self.train_mae_pred_3,
                            "mae_pred_train_4": self.train_mae_pred_4,
                            "spectral_loss_train": self.train_spectral_loss,
                            "temporal_spectral_loss_train": self.train_temporal_spectral_loss,
                            "crps_loss_train": self.train_crps_loss,
                        }
                    )

                else:
                    self.accelerator.log(
                        {
                            "kl_train": self.train_kl,
                            "loss_train": self.train_loss,
                            "recons_train": self.train_recons,
                            "kl_valid": self.valid_kl,
                            "loss_valid": self.valid_loss,
                            "recons_valid": self.valid_recons,
                        }
                    )

                # print and plot losses
                # TODO : the plotting frrequency is hard to control and unintuitive... update the code here
                if self.iteration % (self.plot_params.print_freq) == 0:
                    self.print_results()

            if self.logging_iter > 0 and self.iteration % (self.plot_params.plot_freq) == 0:
                print(f"Plotting Iteration {self.iteration}")
                self.plotter.plot_sparsity(
                    self, self.input_var_shapes, self.input_var_offsets, self.d_z, self.total_d_z
                )
                # trying to save coords and adjacency matrices
                # Todo propagate the path!
                if not self.plot_params.savar:
                    self.plotter.save_coordinates_and_adjacency_matrices(self)
                torch.save(self.model.state_dict(), self.save_path / "model.pth")

                # try to use the accelerator.save function here
                self.accelerator.save_state(output_dir=self.save_path)

            if not self.converged:

                # train with penalty method
                # NOTE: here valid_freq is critical for updating the parameters of the ALM method!
                # this is easy to miss - perhaps we should implement another parameter for this.
                if self.iteration % self.train_params.valid_freq == 0:
                    self.ALM_ortho.update(self.iteration, self.valid_ortho_vector_cons_list, self.valid_loss_list)
                    # updating ALM_sparsity here
                    self.ALM_sparsity.update(self.iteration, self.valid_sparsity_cons_list, self.valid_loss_list)

                    # This iteration value should be explored.
                    if self.iteration > 1000:
                        if not self.no_w_constraint:
                            ortho_converged = self.ALM_ortho.has_converged
                            sparsity_converged = self.ALM_sparsity.has_converged
                        else:
                            self.converged = True
                    else:
                        ortho_converged = False
                        sparsity_converged = False

                    # if has_increased_mu then reinitialize the optimizer?
                    if self.ALM_ortho.has_increased_mu:
                        if self.optim_params.optimizer == "sgd":
                            self.optimizer = torch.optim.SGD(self.model.parameters(), lr=self.train_params.lr)
                        elif self.optim_params.optimizer == "rmsprop":
                            self.optimizer = torch.optim.RMSprop(self.model.parameters(), lr=self.train_params.lr)

                    # Repeat for sparsity constraint?
                    if self.ALM_sparsity.has_increased_mu:
                        if self.optim_params.optimizer == "sgd":
                            self.optimizer = torch.optim.SGD(self.model.parameters(), lr=self.train_params.lr)
                        elif self.optim_params.optimizer == "rmsprop":
                            self.optimizer = torch.optim.RMSprop(self.model.parameters(), lr=self.train_params.lr)

                    if self.instantaneous:
                        self.QPM_acyclic.update(self.iteration, self.valid_acyclic_cons_list, self.valid_loss_list)
                        acyclic_converged = self.QPM_acyclic.has_converged
                        # TODO: add optimizer reinit
                        if self.QPM_acyclic.has_increased_mu:
                            if self.optim_params.optimizer == "sgd":
                                self.optimizer = torch.optim.SGD(self.model.parameters(), lr=self.train_params.lr)
                            elif self.optim_params.optimizer == "rmsprop":
                                self.optimizer = torch.optim.RMSprop(self.model.parameters(), lr=self.train_params.lr)
                        self.converged = ortho_converged & acyclic_converged
                    else:
                        # self.converged = ortho_converged
                        self.converged = ortho_converged & sparsity_converged
            else:
                # continue training without penalty method
                if not self.thresholded and self.iteration % self.patience_freq == 0:
                    # self.plotter.plot(self, save=True)
                    if not self.has_patience(self.train_params.patience, self.valid_loss):
                        self.threshold()
                        self.patience = self.train_params.patience_post_thresh
                        self.best_valid_loss = np.inf
                        # self.plotter.plot(self, save=True)
                # continue training after thresholding
                else:
                    if self.iteration % self.patience_freq == 0:
                        # self.plotter.plot(self, save=True)
                        if not self.has_patience(self.train_params.patience_post_thresh, self.valid_loss):
                            self.ended = True

            self.iteration += 1

            # might want this for the profiler:
            # if self.profiler:
            #    prof.step()

        if self.iteration >= self.train_params.max_iteration:
            self.threshold()

        # final plotting and printing
        self.plotter.plot_sparsity(self, self.input_var_shapes, self.input_var_offsets, save=True)
        self.print_results()

        # wandb.finish()
        self.accelerator.end_training()

        valid_loss = {
            "valid_loss": self.valid_loss,
            "best_valid_loss": self.best_valid_loss,
            "valid_loss1": -self.valid_loss_list[-1],
            "valid_loss2": -self.valid_loss_list[-2],
            "valid_loss3": -self.valid_loss_list[-3],
            "valid_loss4": -self.valid_loss_list[-4],
            "valid_loss5": -self.valid_loss_list[-5],
            "valid_neg_elbo": self.valid_nll,
            "valid_recons": self.valid_recons,
            "valid_kl": self.valid_kl,
            "valid_sparsity_reg": self.valid_sparsity_reg,
            "valid_ortho_cons": torch.sum(self.valid_ortho_cons).item(),
            "valid_sparsity_cons": self.valid_sparsity_cons,
            "valid_transition_var": self.valid_transition_var,
        }

        # I guess this is just making sure...
        if self.profiler:
            prof.stop()

        return valid_loss

    def train_step(self):  # noqa: C901

        self.model.train()

        # sample data

        # TODO: send data to gpu in the initialization and sample afterwards
        # x, y = next(self.data_loader_train) #.sample(self.batch_size, valid=False)

        try:
            x, y = next(self.data_loader_train)
            x = torch.nan_to_num(x)
            y = torch.nan_to_num(y)
        except StopIteration:
            self.data_loader_train = iter(self.datamodule.train_dataloader(accelerator=self.accelerator))
            x, y = next(self.data_loader_train)
            print("before nan_to_num x, y", x.shape, y.shape)
            x = torch.nan_to_num(x)
            y = torch.nan_to_num(y)
            print("after nan_to_num x, y", x.shape, y.shape)

        # y = y[:, 0]
        z = None
        x_bis = torch.clone(x)
        y_pred_all = torch.clone(y)
        nll = 0
        recons = 0
        kl = 0

        # also make the proper prediction, not the reconstruction as we do above
        # With multiple future timesteps we append the prediction to x and compute the nll of next timestep etc..
        # We add to the loss the sum multiplied by the decay in future timesteps
        # we have to take care here to make sure that we have the right tensors with requires_grad
        for k in range(self.future_timesteps):
            print(f"[DEBUG] x_bis.shape before prediction: {x_bis.shape}")
            nll_bis, recons_bis, kl_bis, y_pred_recons = self.get_nll(x_bis, y[:, k], z)
            nll += (self.optim_params.loss_decay_future_timesteps**k) * nll_bis
            recons += (self.optim_params.loss_decay_future_timesteps**k) * recons_bis
            kl += (self.optim_params.loss_decay_future_timesteps**k) * kl_bis
            # Shall we do this if instantaneous??
            if not self.instantaneous:
                y_pred, y_spare, z_spare, pz_mu, pz_std = self.model.predict(x_bis, y[:, k])
            else:
                y_pred = y_pred_recons
            y_pred_all[:, k] = y_pred
            x_bis = torch.cat((x_bis[:, 1:], y_pred.unsqueeze(1)), dim=1)

        del x_bis, y_pred, nll_bis, recons_bis, kl_bis, y_pred_recons

        assert y.shape == y_pred_all.shape

        # compute regularisations constraints/penalties (sparsity and connectivity)
        if self.optim_params.use_sparsity_constraint:
            h_sparsity = self.get_sparsity_violation(
                lower_threshold=0.05, upper_threshold=self.optim_params.sparsity_upper_threshold
            )
            sparsity_reg = self.ALM_sparsity.gamma * h_sparsity + 0.5 * self.ALM_sparsity.mu * h_sparsity**2
            if self.optim_params.binarize_transition and h_sparsity == 0:
                h_variance = self.adj_transition_variance()
                sparsity_reg = self.ALM_sparsity.gamma * h_variance + 0.5 * self.ALM_sparsity.mu * h_variance**2

        else:
            sparsity_reg = self.get_regularisation()
        connect_reg = torch.as_tensor([0.0])
        if self.exp_params.latent and self.optim_params.reg_coeff_connect > 0:
            # TODO: might be interesting to explore this
            connect_reg = self.connectivity_reg()

        # compute constraints (acyclicity and orthogonality)
        h_acyclic = torch.as_tensor([0.0])
        if self.instantaneous and not self.converged:
            h_acyclic = self.get_acyclicity_violation()
        h_ortho = self.get_ortho_violation(self.model.autoencoder.get_w_decoder())

        # compute total loss - here we are removing the sparsity regularisation as we are using the constraint here.
        loss = nll + connect_reg + sparsity_reg

        if not self.no_w_constraint:
            loss = loss + torch.sum(self.ALM_ortho.gamma @ h_ortho) + 0.5 * self.ALM_ortho.mu * torch.sum(h_ortho**2)
        if self.instantaneous:
            loss = loss + 0.5 * self.QPM_acyclic.mu * h_acyclic**2

        # Remove this component if instantaneous and tau = 0?
        # need to be superbly careful here that we are really using predictions, not the reconstruction
        # I was hoping to do this with no_grad, but I do actually need it for the crps loss.
        crps = 0
        spectral_loss = 0
        for k in range(self.future_timesteps):
            # This step (predict) could be removed - need to rewrite predict function, to speed things up
            px_mu, px_std = self.model.predict_pxmu_pxstd(torch.cat((x[:, k:], y_pred_all[:, :k]), dim=1), y[:, k])
            crps += (self.optim_params.loss_decay_future_timesteps**k) * self.get_crps_loss(y[:, k], px_mu, px_std)
            spectral_loss += (self.optim_params.loss_decay_future_timesteps**k) * self.get_spatial_spectral_loss(
                y[:, k], y_pred_all[:, k], take_log=True
            )

        # Remove this component if instantaneous and tau = 0 - actually have a minimum tau for this or set coeff to 0
        if self.tau > 1:
            temporal_spectral_loss = self.get_temporal_spectral_loss(x, y, y_pred_all)
        else:
            temporal_spectral_loss = torch.as_tensor([0.0])
        # print(f"loss: {loss}, crps: {crps}, spectral: {spectral_loss}, temporal: {temporal_spectral_loss}")
        # add the spectral loss to the loss
        if self.optim_params.scheduler_spectra is None:
            loss = (
                loss
                + self.optim_params.crps_coeff * crps
                + self.optim_params.spectral_coeff * spectral_loss
                + self.optim_params.temporal_spectral_coeff * temporal_spectral_loss
            )
        else:
            for new_coef, iter_schedule in zip(self.coefs_scheduler_spectra, self.optim_params.scheduler_spectra):
                if self.iteration >= iter_schedule:
                    coef = new_coef
                if self.iteration == iter_schedule:
                    print(
                        f"Scheduling spectrum coefficient at iterations {self.optim_params.scheduler_spectra} at coefficients {self.coefs_scheduler_spectra}"
                    )
                    print(f"Updating spectral coefficient to {coef} at iteration {self.iteration}!!")
            loss = (
                loss
                + self.optim_params.crps_coeff * crps
                + coef
                * (
                    self.optim_params.spectral_coeff * spectral_loss
                    + self.optim_params.temporal_spectral_coeff * temporal_spectral_loss
                )
            )
        # backprop
        # mask_prev = self.model.mask.param.clone()
        # as recommended by https://pytorch.org/tutorials/recipes/recipes/tuning_guide.html#use-parameter-grad-none-instead-of-model-zero-grad-or-optimizer-zero-grad
        # self.optimizer.zero_grad()
        self.optimizer.zero_grad(set_to_none=True)
        # loss.backward()
        self.accelerator.backward(loss)
        # for name, param in self.model.named_parameters():
        #     if param.grad is not None and torch.isnan(param.grad).any():
        _, _ = (
            self.optimizer.step() if self.optim_params.optimizer == "rmsprop" else self.optimizer.step()
        ), self.train_params.lr
        # projection of the gradient for w
        if self.model.autoencoder.use_grad_project and not self.no_w_constraint:
            with torch.no_grad():
                self.model.autoencoder.get_w_decoder().clamp_(min=0.0)

            # assert torch.min(self.model.autoencoder.get_w_decoder()) >= 0.0

        self.train_loss = loss.item()
        self.train_nll = nll.item()
        self.train_recons = recons.item()
        self.train_kl = kl.item()
        self.train_sparsity_reg = sparsity_reg.item()
        self.train_connect_reg = connect_reg.item()
        self.train_ortho_cons = h_ortho.detach()  # .detach()
        self.train_acyclic_cons = h_acyclic.item()  # errors with .item() as it is a tensor

        # adding the sparsity constraint to the logs
        self.train_sparsity_cons = h_sparsity.item()  # .detach()
        self.train_transition_var = self.adj_transition_variance().item()

        # adding the crps loss to the logs
        self.train_crps_loss = crps.item()

        # adding the spectral loss to the logs
        self.train_spectral_loss = spectral_loss.item()

        # adding the temporal spectral loss to the logs
        if self.tau > 1:
            self.train_temporal_spectral_loss = temporal_spectral_loss.item()
        else:
            self.train_temporal_spectral_loss = torch.as_tensor([0.0])

        # # NOTE: here we have the saving, prediction, and analysis of some metrics, which comes at every print_freq
        # # This can be cut if we want faster training...
        # print(f"[GPU] Peak allocated: {torch.cuda.max_memory_allocated() / 1024**3:.2f} GB")
        # print(f"[GPU] Currently allocated: {torch.cuda.memory_allocated() / 1024**3:.2f} GB")

        if self.iteration % self.plot_params.print_freq == 0:
            # TODO integrate below in Plotter()

            np.save(self.save_path / "x_true_recons_train.npy", x.cpu().detach().numpy())
            np.save(self.save_path / "y_true_recons_train.npy", y.cpu().detach().numpy())
            np.save(self.save_path / "y_pred_recons_train.npy", y_pred_all.cpu().detach().numpy())

            # also carry out autoregressive predictions
            mse, smape, y_original, y_original_pred, y_original_recons, x_original = (
                self.autoregress_prediction_original(valid=False, timesteps=10)
            )

            # also try the particle filtering approach
            # final_particles = self.particle_filter(x_original, y_original, num_particles=100, timesteps=120)

            self.train_mae_recons = torch.mean(torch.abs(y_original_recons - y_original)).item()
            self.train_mae_pred = torch.mean(torch.abs(y_original_pred - y_original)).item()
            self.train_mae_persistence = torch.mean(torch.abs(y_original - x_original[:, -1, :, :])).item()

            self.train_mse_recons = torch.mean(torch.square(y_original_recons - y_original)).item()
            self.train_mse_pred = torch.mean(torch.square(y_original_pred - y_original)).item()
            self.train_mse_persistence = torch.mean(torch.square(y_original - x_original[:, -1, :, :])).item()

            # include the variance of the predictions
            self.train_var_original = torch.var(y_original).item()
            self.train_var_recons = torch.var(y_original_recons).item()
            self.train_var_pred = torch.var(y_original_pred).item()

            # including per variable metrics, for when we train in the 4 variable case.
            if self.d == 3:
                self.train_mae_recons_1 = torch.mean(torch.abs(y_original_recons[:, 0] - y_original[:, 0])).item()
                self.train_mae_recons_2 = torch.mean(torch.abs(y_original_recons[:, 1] - y_original[:, 1])).item()
                self.train_mae_recons_3 = torch.mean(torch.abs(y_original_recons[:, 2] - y_original[:, 2])).item()
                self.train_mae_recons_4 = 0

                self.train_mae_pred_1 = torch.mean(torch.abs(y_original_pred[:, 0] - y_original[:, 0])).item()
                self.train_mae_pred_2 = torch.mean(torch.abs(y_original_pred[:, 1] - y_original[:, 1])).item()
                self.train_mae_pred_3 = torch.mean(torch.abs(y_original_pred[:, 2] - y_original[:, 2])).item()
                self.train_mae_pred_4 = 0
            else:
                self.train_mae_recons_1 = 0
                self.train_mae_recons_2 = 0
                self.train_mae_recons_3 = 0
                self.train_mae_recons_4 = 0

                self.train_mae_pred_1 = 0
                self.train_mae_pred_2 = 0
                self.train_mae_pred_3 = 0
                self.train_mae_pred_4 = 0

            # choose a random integer in self.batch_size, setting a seed for this
            np.random.seed(0)

            # sample = np.random.randint(0, self.batch_size)

            # Plotting the predictions for three different samples, including the reconstructions and the true values
            # if the shape of the data is icosahedral, we can plot like this:
            if self.iteration % self.plot_params.plot_freq == 0:
                if (
                    not self.plot_params.savar
                    and not self.plot_params.chirps
                    and (self.d == 1 or self.d == 2 or self.d == 3 or self.d == 4)
                ):
                    self.plotter.plot_compare_predictions_icosahedral(
                        x_past=x_original[:, -1, :, :].cpu().detach().numpy(),
                        y_true=y_original.cpu().detach().numpy(),
                        y_recons=y_original_recons.cpu().detach().numpy(),
                        y_hat=y_original_pred.cpu().detach().numpy(),
                        sample=np.random.randint(0, self.batch_size),
                        coordinates=self.coordinates,
                        path=self.plots_path,
                        iteration=self.iteration,
                        valid=False,
                        plot_through_time=True,
                    )

                    self.plotter.plot_compare_predictions_icosahedral(
                        x_past=x_original[:, -1, :, :].cpu().detach().numpy(),
                        y_true=y_original.cpu().detach().numpy(),
                        y_recons=y_original_recons.cpu().detach().numpy(),
                        y_hat=y_original_pred.cpu().detach().numpy(),
                        sample=np.random.randint(0, self.batch_size),
                        coordinates=self.coordinates,
                        path=self.plots_path,
                        iteration=self.iteration,
                        valid=False,
                        plot_through_time=True,
                    )

                    self.plotter.plot_compare_predictions_icosahedral(
                        x_past=x_original[:, -1, :, :].cpu().detach().numpy(),
                        y_true=y_original.cpu().detach().numpy(),
                        y_recons=y_original_recons.cpu().detach().numpy(),
                        y_hat=y_original_pred.cpu().detach().numpy(),
                        sample=np.random.randint(0, self.batch_size),
                        coordinates=self.coordinates,
                        path=self.plots_path,
                        iteration=self.iteration,
                        valid=False,
                        plot_through_time=True,
                    )
                if self.plot_params.chirps:
                    self.plotter.plot_compare_predictions_by_variable(
                        x_past=x_original[:, -2:, :, :].cpu().detach().numpy(),  # shape (B, 2, V, D)
                        y_true=y_original.cpu().detach().numpy(),
                        y_recons=y_original_recons.cpu().detach().numpy(),
                        y_hat=y_original_pred.cpu().detach().numpy(),
                        sample=np.random.randint(0, self.batch_size),
                        coordinates=self.coordinates,
                        input_var_shapes=self.input_var_shapes,
                        input_var_offsets=self.input_var_offsets,
                        path=self.plots_path,
                        iteration=self.iteration,
                        valid=False,
                    )
                else:
                    print("Not plotting predictions.")

        # note that this has been changed to y_pred_recons
        # return x, y, y_pred_all

    # Validation step here.
    def valid_step(self):
        self.model.eval()

        with torch.no_grad():
            # sample data
            try:
                x, y = next(self.data_loader_val)
                x = torch.nan_to_num(x)
                y = torch.nan_to_num(y)
            except StopIteration:
                self.data_loader_val = iter(self.datamodule.val_dataloader())
                x, y = next(self.data_loader_val)
                x = torch.nan_to_num(x)
                y = torch.nan_to_num(y)

            # x, y = next(self.data_loader_val) #.sample(self.data_loader_val.n_valid - self.data_loader_val.tau, valid=True) #Check they have these features

            # y = y[:, 0]
            # NOTE: sh, z here is if we have a ground truth
            z = None
            x_bis = torch.clone(x)
            y_pred_all = torch.clone(y)
            nll = 0
            recons = 0
            kl = 0

            # also make the proper prediction, not the reconstruction as we do above
            # With multiple future timesteps we append the prediction to x and compute the nll of next timestep etc..
            # We add to the loss the sum multiplied by the decay in future timesteps
            # we have to take care here to make sure that we have the right tensors with requires_grad
            for k in range(self.future_timesteps):
                nll_bis, recons_bis, kl_bis, y_pred_recons = self.get_nll(x_bis, y[:, k], z)
                nll += (self.optim_params.loss_decay_future_timesteps**k) * nll_bis
                recons += (self.optim_params.loss_decay_future_timesteps**k) * recons_bis
                kl += (self.optim_params.loss_decay_future_timesteps**k) * kl_bis
                y_pred, y_spare, z_spare, pz_mu, pz_std = self.model.predict(x_bis, y[:, k])
                y_pred_all[:, k] = y_pred
                x_bis = torch.cat((x_bis[:, 1:], y_pred.unsqueeze(1)), dim=1)
                # print(f"y_pred_recons shape {y_pred_recons.shape}")
            del x_bis, y_pred, nll_bis, recons_bis, kl_bis

            # compute regularisations (sparsity and connectivity)
            sparsity_reg = self.get_regularisation()
            connect_reg = torch.as_tensor([0.0])
            if self.exp_params.latent and self.optim_params.reg_coeff_connect > 0:
                # what is happening here between connectivity_reg and connectivity_reg_complete? See below.
                connect_reg = self.connectivity_reg()

            # compute constraints (acyclicity and orthogonality)
            h_acyclic = torch.as_tensor([0.0])
            # h_ortho = torch.tensor([0.])
            if self.instantaneous and not self.converged:
                h_acyclic = self.get_acyclicity_violation()
            h_ortho = self.get_ortho_violation(self.model.autoencoder.get_w_decoder())

            h_sparsity = self.get_sparsity_violation(
                lower_threshold=0.05, upper_threshold=self.optim_params.sparsity_upper_threshold
            )
            h_transition_var = self.adj_transition_variance()

            # compute total loss
            loss = nll + connect_reg  # + sparsity_reg - for now we are removing the sparsity regularisation

            # NOTE: ignore the constraints loss for saving the loss of the validation data. We are basically just interested in the nll.
            # loss = loss + self.ALM_ortho.gamma * h_ortho + \
            #     0.5 * self.ALM_ortho.mu * h_ortho ** 2

            # if self.instantaneous:
            #    loss = loss + 0.5 * self.QPM_acyclic.mu * h_acyclic ** 2

            self.valid_loss = loss.item()
            self.valid_nll = nll.item()
            self.valid_recons = recons.item()
            self.valid_kl = kl.item()
            self.valid_sparsity_reg = sparsity_reg.item()
            self.valid_ortho_cons = h_ortho.detach()  # .detach()
            self.valid_connect_reg = connect_reg.item()
            self.valid_acyclic_cons = h_acyclic.item()

            # adding the sparsity constraint to the logs
            self.valid_sparsity_cons = h_sparsity.item()  # .detach()
            self.valid_transition_var = h_transition_var.item()

        # NOTE: here we have the saving, prediction, and analysis of some metrics, which comes at every print_freq
        # This can be cut if we want faster training...

        if self.iteration % self.plot_params.print_freq == 0:

            np.save(self.save_path / "x_true_recons_val.npy", x.cpu().detach().numpy())
            np.save(self.save_path / "y_true_recons_val.npy", y.cpu().detach().numpy())
            np.save(self.save_path / "y_pred_recons_val.npy", y_pred_all.cpu().detach().numpy())

            mse, smape, y_original, y_original_pred, y_original_recons, x_original = (
                self.autoregress_prediction_original(valid=True, timesteps=10)
            )

            # print all the shapes of these

            self.val_mae_recons = torch.mean(torch.abs(y_original_recons - y_original)).item()
            self.val_mae_pred = torch.mean(torch.abs(y_original_pred - y_original)).item()
            self.val_mae_persistence = torch.mean(torch.abs(y_original - x_original[:, -1, :, :])).item()

            self.val_mse_recons = torch.mean(torch.square(y_original_recons - y_original)).item()
            self.val_mse_pred = torch.mean(torch.square(y_original_pred - y_original)).item()
            self.val_mse_persistence = torch.mean(torch.square(y_original - x_original[:, -1, :, :])).item()

            # include the variance of the predictions
            self.val_var_original = torch.var(y_original)
            self.val_var_recons = torch.var(y_original_recons)
            self.val_var_pred = torch.var(y_original_pred)

            if self.d == 4:
                self.val_mae_recons_1 = torch.mean(torch.abs(y_original_recons[:, 0] - y_original[:, 0])).item()
                self.val_mae_recons_2 = torch.mean(torch.abs(y_original_recons[:, 1] - y_original[:, 1])).item()
                self.val_mae_recons_3 = torch.mean(torch.abs(y_original_recons[:, 2] - y_original[:, 2])).item()
                self.val_mae_recons_4 = torch.mean(torch.abs(y_original_recons[:, 3] - y_original[:, 3])).item()

                self.val_mae_pred_1 = torch.mean(torch.abs(y_original_pred[:, 0] - y_original[:, 0])).item()
                self.val_mae_pred_2 = torch.mean(torch.abs(y_original_pred[:, 1] - y_original[:, 1])).item()
                self.val_mae_pred_3 = torch.mean(torch.abs(y_original_pred[:, 2] - y_original[:, 2])).item()
                self.val_mae_pred_4 = torch.mean(torch.abs(y_original_pred[:, 3] - y_original[:, 3])).item()
            else:
                self.val_mae_recons_1 = 0
                self.val_mae_recons_2 = 0
                self.val_mae_recons_3 = 0
                self.val_mae_recons_4 = 0

                self.val_mae_pred_1 = 0
                self.val_mae_pred_2 = 0
                self.val_mae_pred_3 = 0
                self.val_mae_pred_4 = 0

            # also plot a comparison of the past true, true, reconstructed and the predicted values for the validation data
            # self.plotter.plot_compare_predictions_icosahedral(self, lots of arguments! save=True)
            if self.iteration % self.plot_params.plot_freq == 0:
                if not self.plot_params.savar and (self.d == 1 or self.d == 2 or self.d == 3 or self.d == 4):
                    self.plotter.plot_compare_predictions_icosahedral(
                        x_past=x_original[:, -1, :, :].cpu().detach().numpy(),
                        y_true=y_original.cpu().detach().numpy(),
                        y_recons=y_original_recons.cpu().detach().numpy(),
                        y_hat=y_original_pred.cpu().detach().numpy(),
                        sample=np.random.randint(0, self.batch_size),
                        coordinates=self.coordinates,
                        path=self.plots_path,
                        iteration=self.iteration,
                        valid=True,
                        plot_through_time=True,
                    )

                    self.plotter.plot_compare_predictions_icosahedral(
                        x_past=x_original[:, -1, :, :].cpu().detach().numpy(),
                        y_true=y_original.cpu().detach().numpy(),
                        y_recons=y_original_recons.cpu().detach().numpy(),
                        y_hat=y_original_pred.cpu().detach().numpy(),
                        sample=np.random.randint(0, self.batch_size),
                        coordinates=self.coordinates,
                        path=self.plots_path,
                        iteration=self.iteration,
                        valid=True,
                        plot_through_time=True,
                    )

                    self.plotter.plot_compare_predictions_icosahedral(
                        x_past=x_original[:, -1, :, :].cpu().detach().numpy(),
                        y_true=y_original.cpu().detach().numpy(),
                        y_recons=y_original_recons.cpu().detach().numpy(),
                        y_hat=y_original_pred.cpu().detach().numpy(),
                        sample=np.random.randint(0, self.batch_size),
                        coordinates=self.coordinates,
                        path=self.plots_path,
                        iteration=self.iteration,
                        valid=True,
                        plot_through_time=True,
                    )

        # return x, y, y_pred_all

    def has_patience(self, patience_init, valid_loss):
        """Check if the validation loss has not improved for 'patience' steps."""
        if self.patience > 0:
            if valid_loss < self.best_valid_loss:
                self.best_valid_loss = valid_loss
                self.patience = patience_init
                print(f"Best valid loss: {self.best_valid_loss}")
            else:
                self.patience -= 1
            return True
        else:
            return False

    def threshold(self):
        """
        Consider that the graph has been found.

        Convert it to a binary graph and fix it.
        """
        with torch.no_grad():
            thresholded_adj = (self.model.get_adj() > 0.5).type(torch.Tensor)
            self.model.mask.fix(thresholded_adj)
        self.thresholded = True
        print("Thresholding ================")

    def log_losses(self):
        """Append in lists values of the losses and more."""
        # train
        self.train_loss_list.append(-self.train_loss)
        self.train_recons_list.append(self.train_recons)
        self.train_kl_list.append(self.train_kl)

        # here note that train_ortho_cons_list is a torch.sum...
        self.train_sparsity_reg_list.append(self.train_sparsity_reg)
        self.train_connect_reg_list.append(self.train_connect_reg)
        self.train_ortho_cons_list.append(torch.sum(self.train_ortho_cons))
        self.train_ortho_vector_cons_list.append(self.train_ortho_cons)
        # make this torch.sum?
        self.train_acyclic_cons_list.append(self.train_acyclic_cons)

        # valid
        self.valid_loss_list.append(-self.valid_loss)
        self.valid_recons_list.append(self.valid_recons)
        self.valid_kl_list.append(self.valid_kl)

        # here note that valid_ortho_cons_list is a torch.sum...
        self.valid_sparsity_reg_list.append(self.valid_sparsity_reg)
        self.valid_connect_reg_list.append(self.valid_connect_reg)
        self.valid_ortho_cons_list.append(torch.sum(self.valid_ortho_cons))
        self.valid_ortho_vector_cons_list.append(self.valid_ortho_cons)

        self.valid_acyclic_cons_list.append(self.valid_acyclic_cons)

        self.mu_ortho_list.append(self.ALM_ortho.mu)
        self.gamma_ortho_list.append(self.ALM_ortho.gamma)

        self.train_sparsity_cons_list.append(self.train_sparsity_cons)
        self.train_transition_var_list.append(self.train_transition_var)
        self.valid_sparsity_cons_list.append(self.valid_sparsity_cons)
        self.valid_transition_var_list.append(self.valid_transition_var)

        # adding crps
        self.train_crps_loss_list.append(self.train_crps_loss)

        # adding spectral loss
        self.train_spectral_loss_list.append(self.train_spectral_loss)

        # adding temporal spectral loss
        self.train_temporal_spectral_loss_list.append(self.train_temporal_spectral_loss)

        self.mu_sparsity_list.append(self.ALM_sparsity.mu)
        self.gamma_sparsity_list.append(self.ALM_sparsity.gamma)

        if not self.no_gt:
            w = self.model.autoencoder.get_w_decoder()
            self.adj_w_tt[int(self.iteration / self.train_params.valid_freq)] = w.item()
            self.adj_tt[int(self.iteration / self.train_params.valid_freq)] = self.model.get_adj().item()

        # here we just plot the first element of the logvar_decoder and logvar_encoder
        self.logvar_decoder_tt.append(self.model.autoencoder.logvar_decoder[0].item())
        self.logvar_encoder_tt.append(self.model.autoencoder.logvar_encoder[0].item())
        self.logvar_transition_tt.append(self.model.transition_model.logvar[0, 0].item())

    def print_results(self):
        """Print values of many variable: losses, constraint violation, etc.
        at the frequency self.plot_params.print_freq"""

        # print("****************************************************************************************")
        # print("What is the loss, the NLL, the reconstruction, the KL, the sparsity reg, the connect reg, the ortho cons, the acyclic cons, the sparsity cons?")
        # print("****************************************************************************************")
        # print("The loss is:", self.train_loss)
        # print("The NLL is:", self.train_nll)
        # print("The reconstruction is:", self.train_recons)
        # print("The KL is:", self.train_kl)

        # print("The torch.sum(self.ALM_ortho.gamma @ h_ortho) is:", torch.sum(self.ALM_ortho.gamma @ self.train_ortho_cons))
        # print("The 0.5 * self.ALM_ortho.mu * torch.sum(h_ortho ** 2) is:", 0.5 * self.ALM_ortho.mu * torch.sum(self.train_ortho_cons ** 2))

        # print("The self.ALM_sparsity.gamma * h_sparsity is:", self.ALM_sparsity.gamma * self.train_sparsity_cons)
        # print("The 0.5 * self.ALM_sparsity.mu * h_sparsity**2 is:", (0.5 * self.ALM_sparsity.mu * self.train_sparsity_cons**2))

        # print("What are the actual values of the constraints?")
        # print("The connect reg is:", self.train_connect_reg)
        # print("The sparsity reg is:", self.train_sparsity_reg)
        # print("The ortho cons is:", self.train_ortho_cons)
        # print("The acyclic cons is:", self.train_acyclic_cons)
        # print("The sparsity cons is:", self.train_sparsity_cons)
        # print("****************************************************************************************")

    def get_nll(self, x, y, z=None) -> torch.Tensor:
        # this is just running the forward pass of LatentTSDCD...
        elbo, recons, kl, preds = self.model(x, y, z, self.iteration)
        # print('what is len(self.model(arg)) with arguments', len(self.model(x, y, z, self.iteration)))
        return -elbo, recons, kl, preds

    def get_regularisation(self) -> float:
        if self.iteration > self.optim_params.schedule_reg:
            adj = self.model.get_adj()
            reg = self.optim_params.reg_coeff * torch.norm(adj, p=1)
            # reg /= adj.numel()
        else:
            reg = torch.as_tensor([0.0])

        return reg

    def get_acyclicity_violation(self) -> torch.Tensor:
        if self.iteration > 0:
            if isinstance(self.d_z, list):
                adj = self.model.get_adj()[-1].view(
                    self.d * self.total_d_z, self.d * self.total_d_z
                )  # TODO: self.d_z should be a list, update self.total_d_z and self.d_z to avoid if else throughout the code, correct for CMIP6 andf multi-var.
            else:
                adj = self.model.get_adj()[-1].view(self.d * self.d_z, self.d * self.d_z)
            h = compute_dag_constraint(adj) / self.acyclic_constraint_normalization
        else:
            h = torch.as_tensor([0.0])

        assert torch.is_tensor(h)

        return h

    def get_ortho_violation(self, w: torch.Tensor) -> float:

        if self.iteration > self.optim_params.schedule_ortho:
            # constraint = torch.tensor([0.])
            k = w.size(2)
            # for i in range(w.size(0)):
            #     constraint = constraint + torch.norm(w[i].T @ w[i] - torch.eye(k), p=2)
            i = 0
            # constraint = torch.norm(w[i].T @ w[i] - torch.eye(k), p=2, dim=1)
            constraint = w[i].T @ w[i] - torch.eye(k)
            # print('What is the ortho constraint shape:', constraint.shape)
            h = constraint / self.ortho_normalization
        else:
            h = torch.as_tensor([0.0])

        assert torch.is_tensor(h)

        return h

    # NOTE Adding the number of causal links as a constraint, rather than having it as a penalty as in CDSD originally
    # NOTE Previously we did model.get_adj() as an argument. I am changing this to just be self...
    # more like get_regularisation, which is what we want to copy closely.

    def adj_transition_variance(self) -> float:
        adj = self.model.get_adj()
        h = torch.norm(adj - torch.square(adj), p=1) / self.sparsity_normalization
        assert torch.is_tensor(h)
        return h

    def get_sparsity_violation(self, lower_threshold, upper_threshold) -> float:
        """
        Calculate the number of causal links in the adjacency matrix, and constrain this to be less than a certain
        number.

        Threshold is the fraction of causal links, e.g. 0.1, 0.3
        """
        if self.iteration > self.optim_params.schedule_sparsity:

            # first get the adj
            adj = self.model.get_adj()

            sum_of_connections = torch.norm(adj, p=1) / self.sparsity_normalization

            # If the sum_of_connections is greater than the upper threshold, then we have a violation
            if sum_of_connections > upper_threshold:
                constraint = sum_of_connections - upper_threshold

            # If the constraint is less than the lower threshold, then we also have a violation
            elif sum_of_connections < lower_threshold:
                constraint = lower_threshold - sum_of_connections

            # Otherwise, there is no penalty due to the constraint:
            else:
                constraint = torch.as_tensor([0.0])

            # print('constraint value, after I subtract a threshold, or whatever:', constraint)

            h = torch.max(constraint, torch.as_tensor([0.0]))

        else:
            h = torch.as_tensor([0.0])

        assert torch.is_tensor(h)

        return h

    def _normpdf(self, x):
        """Probability density function of a univariate standard Gaussian distribution with zero mean and unit
        variance."""
        return (1.0 / torch.sqrt(torch.as_tensor(2.0 * torch.pi))) * torch.exp(-torch.square(x) / 2.0)

    def get_crps_loss(self, y, mu, sigma):
        """
        Calculate the CRPS loss between the true values and the predicted values. We need to extract the parameters of
        the Gaussian of the model. I am going to start by just taking the parameters of all the Gaussians for the
        observations first...

        I think better would actually be to produce an ensemble from the latent variable distributions, and then calculate the CRPS loss from this ensemble.

        I would quite like to do this on future timesteps too.

        Args:
            y: torch.Tensor, the true values
            mu: torch.Tensor, the mean of the Gaussians
            sigma: torch.Tensor, the standard deviation of the Gaussians
        """

        # gaussian_dist = torch.distributions.Normal(mu, sigma)

        if self.model.distr_decoder.__name__ == "GEVDistribution":
            xi = self.model.xi

            # Expand xi to match mu if needed
            if isinstance(xi, torch.Tensor) and xi.ndim < mu.ndim:
                xi = xi.expand_as(mu)

            eps = 1e-6  # small constant to avoid divide-by-zero or log(0)

            # Standardized residual
            t = (y - mu) / sigma

            # Identify Gumbel regime (xi ~ 0)
            near_zero = torch.abs(xi) < eps
            xi_safe = xi.clone()
            xi_safe[near_zero] = eps  # avoid divide-by-zero in GEV formula

            # Transformed variable z = 1 + xi * t (GEV support condition)
            z = 1 + xi_safe * t
            z = torch.clamp(z, min=eps)  # avoid negative/zero base in pow

            # z ** (-1/xi) term used in exp(-z ** -1/xi)
            inv_xi = -1 / xi_safe
            pow_z = z**inv_xi  # may return NaN if z < 0 or inf if large

            # Safety: avoid propagating NaNs from z**inv_xi
            pow_z = torch.nan_to_num(pow_z, nan=1e3, posinf=1e3, neginf=1e3)

            # CDF of GEV: F(y) = exp(-z ** (-1/xi))
            F_y = torch.exp(-pow_z)

            # Allocate output tensor
            crps = torch.zeros_like(y)

            # --- GEV branch (xi ≠ 0) ---
            if torch.any(~near_zero):
                idx = ~near_zero
                xi_nz = xi_safe[idx]
                mu_nz = mu[idx]
                sigma_nz = sigma[idx]
                y_nz = y[idx]
                F_nz = F_y[idx]

                # First term: (μ − y − σ/ξ)(1 − 2F(y))
                t1 = (mu_nz - y_nz - sigma_nz / xi_nz) * (1 - 2 * F_nz)

                # 2^xi * Gamma(1 - xi)
                gamma_term = 2**xi_nz * torch.exp(torch.lgamma(1 - xi_nz))

                # Lower incomplete gamma: gammainc * Gamma
                gammainc_val = torch.special.gammainc(1 - xi_nz, -torch.log(F_nz))
                lower_gamma = gammainc_val * torch.exp(torch.lgamma(1 - xi_nz))

                # Second term: -σ/ξ (gamma_term - 2 * lower_gamma)
                t2 = -sigma_nz / xi_nz * (gamma_term - 2 * lower_gamma)

                # Sum both terms for GEV CRPS
                crps[idx] = t1 + t2

            # --- Gumbel branch (xi ≈ 0) ---
            if torch.any(near_zero):
                idx = near_zero
                mu_z = mu[idx]
                sigma_z = sigma[idx]
                y_z = y[idx]
                F_z = F_y[idx].clamp(min=eps, max=1 - eps)  # avoid log(0)

                # log F(y) is always negative
                log_F_z = torch.log(F_z)

                # Clamp log F(y) to avoid large exponents in A, B
                log_F_z_clamped = log_F_z.clamp(min=-20.0, max=-1e-3)

                # -- Swamee & Ohija approximation for E₁(x) --

                # A = ln[ (0.56146 / x + 0.65) * (1 + x) ]
                A_numer = (0.56146 / log_F_z_clamped) + 0.65
                A_denom = 1 + log_F_z_clamped
                A_arg = A_numer * A_denom
                A_arg = A_arg.clamp(min=eps)  # avoid log(0)
                A = torch.log(A_arg)

                # B = x⁴ * exp(7.7 * x) * (2 + x)^3.7
                B = (
                    (log_F_z_clamped**4)
                    * torch.exp(7.7 * log_F_z_clamped)
                    * (2 + log_F_z_clamped).clamp(min=eps) ** 3.7
                )

                # E₁(x) ≈ (A^-7.7 + B)^-0.13
                expi_approx = (A**-7.7 + B).clamp(min=eps) ** -0.13

                # Final safety (guard against NaNs/infs)
                expi_approx = torch.nan_to_num(expi_approx, nan=0.0, posinf=1e3, neginf=0.0)

                # CRPS = μ − y + σ (γ − ln 2) − 2σ * E₁(x)
                t1 = (
                    mu_z
                    - y_z
                    + sigma_z * (euler_mascheroni - torch.log(torch.tensor(2.0, device=y.device, dtype=y.dtype)))
                )
                t2 = -2 * sigma_z * expi_approx
                crps[idx] = t1 + t2

            if torch.isnan(crps).any():
                print("[NaN] Final CRPS")

            # Clamp final CRPS to ensure numerical validity
            crps = torch.nan_to_num(crps, nan=0.0, posinf=1e3, neginf=0.0)
            crps = torch.clamp(crps, min=0.0)
            return torch.mean(crps)

        # --- Gaussian fallback ---
        else:
            y = y
            mu = mu
            sigma = sigma
            sy = (y - mu) / sigma

            forecast_dist = dist.Normal(0, 1)
            pdf = self._normpdf(sy)
            cdf = forecast_dist.cdf(sy)

            pi_inv = 1.0 / torch.sqrt(torch.as_tensor(torch.pi))

            # calculate the CRPS
            crps = sigma * (sy * (2.0 * cdf - 1.0) + 2.0 * pdf - pi_inv)

            # add together all the CRPS values and divide by the number of samples
            crps = torch.sum(crps) / y.size(0)

            return crps

    def get_spatial_spectral_loss(self, y_true, y_pred, take_log=True):
        """
        Calculate the spectral loss between the true values and the predicted values. We need to calculate the spectra
        of thhe true values and the predicted values, and then determine an appropriate metric to compare them.

        There are a lot of design choices here that may not make a lot of sense.
        Averaging across batches? Square of the difference? Absolute value of the difference?

        Separating out the contributions of the different variables? All unclear.

        I might actually want to log this, so that the loss is not just dominated by the very low frequency, high power components.

        I should be setting some kind of limit at which I do this here - I am still not sure if it is an upper or lower bound that is the right threshold on the power spectrum.

        I am going to add this to both the reconstruction and the prediction.

        Args:
            y: torch.Tensor, the true values
            y_pred: torch.Tensor, the predicted values
        """
        assert y_true.dim() == 3
        assert y_pred.dim() == 3

        # Case 1: reshape into (B, T, lat, lon)
        if y_true.size(-1) == self.lat * self.lon:
            y_true = y_true.view(y_true.size(0), y_true.size(1), self.lat, self.lon)
            y_pred = y_pred.view(y_pred.size(0), y_pred.size(1), self.lat, self.lon)

            # 2D FFT over lat/lon dimensions (-2, -1)
            fft_true = torch.fft.rfft2(y_true, dim=(-2, -1))
            fft_pred = torch.fft.rfft2(y_pred, dim=(-2, -1))

            # Compute power spectrum and average across batch and time
            power_true = torch.mean(torch.abs(fft_true), dim=(0, 1))  # shape: (lat, rfft_lon)
            power_pred = torch.mean(torch.abs(fft_pred), dim=(0, 1))

        # Case 2: flattened or masked data (use fallback 1D FFT)
        elif y_true.size(-1) == self.d_x:
            fft_true = torch.mean(torch.abs(torch.fft.rfft(y_true, dim=2)), dim=0)
            fft_pred = torch.mean(torch.abs(torch.fft.rfft(y_pred, dim=2)), dim=0)
            power_true = fft_true
            power_pred = fft_pred
        else:
            raise ValueError("Unexpected input shape for spectral loss.")

        if take_log:
            power_true = torch.log(power_true + 1e-8)  # avoid log(0)
            power_pred = torch.log(power_pred + 1e-8)

        spectral_loss = torch.abs(power_pred - power_true)

        # Optionally restrict to specific wavenumber bands
        if self.optim_params.fraction_highest_wavenumbers is not None:
            spectral_loss = spectral_loss[
                :, round(self.optim_params.fraction_highest_wavenumbers * spectral_loss.shape[1]) :
            ]
        if self.optim_params.fraction_lowest_wavenumbers is not None:
            spectral_loss = spectral_loss[
                :, : round(self.optim_params.fraction_lowest_wavenumbers * spectral_loss.shape[1])
            ]

        return torch.mean(spectral_loss)

    def get_temporal_spectral_loss(self, x, y_true, y_pred):
        """
        Calculate the temporal spectra (frequency domain) of the true values compared to the predicted values. This
        needs to look at the power spectra through time per grid cell of predicted and true values.

        Args:
            x: torch.Tensor, the input values, past timesteps
            y_true: torch.Tensor, the true value of the timestep we predict
            y_pred: torch.Tensor, the predicted values of the timestep we predict
        """

        # concatenate x and y_true along the time axis
        obs = torch.cat((x, y_true), dim=1)
        pred = torch.cat((x, y_pred), dim=1)

        # calculate the spectra of the true values along the time dimension, and then take the mean across the batch
        fft_true = torch.mean(torch.abs(torch.fft.rfft(obs, dim=1)), dim=0)
        # calculate the spectra of the predicted values along the time dimension, and then take the mean across the batch
        fft_pred = torch.mean(torch.abs(torch.fft.rfft(pred, dim=1)), dim=0)

        # Calculate the power spectrum
        # compute the distance between the losses...
        temporal_spectral_loss = torch.abs(fft_pred - fft_true)
        # the shape here is (time/2 + 1, num_vars, coords)

        # average across all frequencies, variables and coordinates...
        temporal_spectral_loss = torch.mean(temporal_spectral_loss)

        return temporal_spectral_loss

    def connectivity_reg_complete(self):
        """
        Calculate the connectivity constraint, ie the sum of all the distances.

        inside each clusters.
        Not used yet - could be interesting :)
        """
        c = torch.as_tensor([0.0])
        w = self.model.autoencoder.get_w_encoder()
        d = self.data.distances
        for i in self.d:
            for k in self.d_z:
                c = c + torch.sum(torch.outer(w[i, :, k], w[i, :, k]) * d)
        return self.optim_params.reg_coeff_connect * c

    def connectivity_reg(self, ratio: float = 0.0005):
        """Calculate a connectivity regularisation only on a subsample of the complete data."""
        c = torch.as_tensor([0.0])
        w = self.model.autoencoder.get_w_encoder()
        n = int(self.d_x * ratio)
        points = np.random.choice(np.arange(self.d_x), n)

        if n <= 1:
            raise ValueError(
                "You should use a higher value for the ratio of \
                             considered points for the connectivity constraint"
            )

        # fixed here to remove self.data.coordinates, now coordinates is direct
        for d in range(self.d):
            for k in range(self.d_z):
                for i, c1 in enumerate(self.coordinates[points]):
                    for j, c2 in enumerate(self.coordinates[points]):
                        if i > j:
                            dist = distance.geodesic(c1, c2).km
                            c = c + w[d, i, k] * w[d, j, k] * dist
        return self.optim_params.reg_coeff_connect * c

    # Here I am going to add some functions which will seek to save predictions and true values
    # And also to complete autoregressive rollout every so often...
    # I am going to add this to the train_step and valid_step functions.

    def autoregress_prediction_original(self, valid: bool = False, timesteps: int = 120):
        """
        Calculate the MSE and SMAPE between X_{t+1} and X_hat_{t+1}. We also do an autoregressive lead out for set
        number of timesteps, with a default of 120 timesteps of rollout.

        Args:
            valid: bool, whether we are operating on the validation data
            timesteps: int, the number of timesteps to predict into the future autoregressively
        """

        self.model.eval()

        if not valid:

            # make an empty list to store the predictions
            predictions = []

            # Make the iterator again, since otherwise we have iterated through it already...
            train_dataloader = iter(self.datamodule.train_dataloader(accelerator=self.accelerator))
            x, y = next(train_dataloader)

            x = torch.nan_to_num(x)
            y = torch.nan_to_num(y)
            y = y[:, 0]
            z = None

            # print("First up, I will do the reconstruction effort")
            nll, recons, kl, y_pred_recons = self.get_nll(x, y, z)

            # ensure these are correct
            with torch.no_grad():
                y_pred, y, z, pz_mu, pz_std = self.model.predict(x, y)

                # Here we predict, but taking 100 samples from the latents
                # TODO: make this into an argument
                samples_from_xs, samples_from_zs, y = self.model.predict_sample(x, y, 10)

            # append the first prediction
            predictions.append(y_pred)

            # make a copy of y_pred, which is a tensor
            x_original = x.clone().detach()
            y_original = y.clone().detach()
            y_original_pred = y_pred.clone().detach()
            y_original_recons = y_pred_recons.clone().detach()

            # save these original values, x_original, y_orginal, y_original_pred
            np.save(self.save_path / "train_x_ar_0.npy", x_original.detach().cpu().numpy())
            np.save(self.save_path / "train_y_ar_0.npy", y_original.detach().cpu().numpy())
            np.save(self.save_path / "train_y_pred_ar_0.npy", y_original_pred.detach().cpu().numpy())
            np.save(self.save_path / "train_y_recons_0.npy", y_original_recons.detach().cpu().numpy())
            # np.save(os.path.join(self.hp.exp_path, "train_encoded_z_ar_0.npy"), z.detach().cpu().numpy())
            # np.save(os.path.join(self.hp.exp_path, "train_pz_mu_ar_0.npy"), pz_mu.detach().cpu().numpy())
            # np.save(os.path.join(self.hp.exp_path, "train_pz_std_ar_0.npy"), pz_std.detach().cpu().numpy())

            # saving the samples
            np.save(self.save_path / "train_samples_from_xs.npy", samples_from_xs.detach().cpu().numpy())
            np.save(self.save_path / "train_samples_from_zs.npy", samples_from_zs.detach().cpu().numpy())

            # Now doing the autoregressive rollout...
            # TODO: implement the autoregressive rollout and also take samples
            for i in range(1, timesteps):

                # assert that x_original and x are the same
                if i == 1:
                    assert torch.allclose(x_original, x)

                # remove the first timestep, so now we have (tau - 1) timesteps,
                # then append the prediction
                x = x[:, 1:, :, :]

                x = torch.cat([x, y_pred.unsqueeze(1)], dim=1)

                # then predict the next timestep
                # y at this point is pointless!!!
                with torch.no_grad():
                    y_pred, y, z, pz_mu, pz_std = self.model.predict(x, y)

                # append the prediction
                predictions.append(y_pred)

                assert i != 0

                np.save(self.save_path / f"train_x_ar_{i}.npy", x.detach().cpu().numpy())
                np.save(self.save_path / f"train_y_ar_{i}.npy", y.detach().cpu().numpy())
                np.save(self.save_path / f"train_y_pred_ar_{i}.npy", y_pred.detach().cpu().numpy())
                # np.save(os.path.join(self.hp.exp_path, f"train_encoded_z_ar_{i}.npy"), z.detach().cpu().numpy())
                # np.save(os.path.join(self.hp.exp_path, f"train_pz_mu_ar_{i}.npy"), pz_mu.detach().cpu().numpy())
                # np.save(os.path.join(self.hp.exp_path, f"train_pz_std_ar_{i}.npy"), pz_std.detach().cpu().numpy())

                # saving the samples here:
                # np.save(os.path.join(self.hp.exp_path, f"train_samples_from_xs_{i}.npy"), samples_from_xs.detach().cpu().numpy())
                # np.save(os.path.join(self.hp.exp_path, f"train_samples_from_zs_{i}.npy"), samples_from_zs.detach().cpu().numpy())

            # at the end of this for loop, make the prediction a tensor

            predictions = torch.stack(predictions, dim=1)
            # the resulting shape of this tensor is (batch_size, timesteps, num_vars, coords)

            # print("What is the shape of the predictions, once I made it into a tensor?", predictions.shape)

            # then calculate the mean of the predictions along the timesteps
            y_pred_mean = torch.mean(predictions, dim=1)
            # calculate the variance of the predictions along the timesteps dimension
            y_pred_var = torch.var(predictions, dim=1)
            print("What is the shape of the mean of the predictions?", y_pred_mean.shape)
            print("What is the shape of the variance of the predictions?", y_pred_var.shape)

            # take the mean of the predictions along the batch and coordinates dimension:
            print(
                "What is the shape when I try to take the mean across the batch and coordinates:",
                torch.mean(y_pred_mean, dim=(0, 2)),
            )

            # Ok, well done me. Now actually, what I want to do is to compare the spatial spectra of the true values and the predicted values.
            # I will do this by calculating the spatial spectra of the true values and the predicted values, and then calculating a score between them.
            # This is a measure of how well the model is predicting the spatial spectra of the true values.

            # here I calculate the spatial spectra across the coordinates, then I average across the batch and across the timesteps
            fft_true = torch.mean(torch.abs(torch.fft.rfft(x_original[:, :, :, :], dim=3)), dim=(0, 1))

            # calculate the average spatial spectra of the individual predicted fields - I think this below is wrong
            fft_pred = torch.mean(torch.abs(torch.fft.rfft(predictions[:, :, :, :], dim=3)), dim=(0, 1))

            # calculate the difference between the true and predicted spatial spectra
            spatial_spectra_score = torch.abs(fft_pred - fft_true)
            # take the mean across the frequencies, the 1st dimension
            spatial_spectra_score = torch.mean(spatial_spectra_score, dim=1)

            print("Spatial spectra score, lower is better...should be a spectra for each var", spatial_spectra_score)

            # if this spatial_spectra_score is the lowest we have seen, then save the predictions
            if self.best_spatial_spectra_score is None:
                self.best_spatial_spectra_score = spatial_spectra_score

            # assert that self.best_spatial_spectra_score is not None
            assert self.best_spatial_spectra_score is not None

            # check if every element of spatial_spectra_score is less than the best_spatial_spectra_score:
            print(torch.all(spatial_spectra_score < self.best_spatial_spectra_score))

            print("new score", spatial_spectra_score)
            print("previous best score", self.best_spatial_spectra_score)

            if torch.all(spatial_spectra_score < self.best_spatial_spectra_score):
                print("The spatial spectra score is the best we have seen for all variables, I am in the if.")

                self.best_spatial_spectra_score = spatial_spectra_score
                print(f"Best spatial spectra score: {self.best_spatial_spectra_score}")

                # save the model in its current state
                print("Saving the model, since the spatial spectra score is the best we have seen for all variables.")
                torch.save(self.model.state_dict(), self.save_path / "best_model_for_average_spectra.pth")

        else:

            # bs = np.min([self.data.n_valid, 1000])
            # Make the iterator again
            val_dataloader = iter(self.datamodule.val_dataloader())
            x, y = next(val_dataloader)

            # old, using existing dataloader
            # x, y = next(self.data_loader_val)

            y = torch.nan_to_num(y)
            x = torch.nan_to_num(x)
            y = y[:, 0]
            z = None

            # print("First up, I will do the reconstruction effort")
            nll, recons, kl, y_pred_recons = self.get_nll(x, y, z)

            # swap
            with torch.no_grad():
                y_pred, y, z, pz_mu, pz_std = self.model.predict(x, y)

                # predict and take 100 samples too
                samples_from_xs, samples_from_zs, y = self.model.predict_sample(x, y, 100)

            x_original = x.clone().detach()
            y_original = y.clone().detach()
            y_original_pred = y_pred.clone().detach()
            y_original_recons = y_pred_recons.clone().detach()

            # # FOLLOWING LINES FOR DEBUGGING ONLY make a copy of y_pred, which is a tensor
            # # saving these
            # np.save(self.save_path / "val_x_ar_0.npy", x_original.detach().cpu().numpy())
            # np.save(self.save_path / "val_y_ar_0.npy", y_original.detach().cpu().numpy())
            # np.save(self.save_path / "val_y_pred_ar_0.npy", y_original_pred.detach().cpu().numpy())
            # np.save(self.save_path / "val_y_recons_0.npy", y_original_recons.detach().cpu().numpy())
            # # np.save(os.path.join(self.hp.exp_path, "val_encoded_z_ar_0.npy"), z.detach().cpu().numpy())
            # # np.save(os.path.join(self.hp.exp_path, "val_pz_mu_ar_0.npy"), pz_mu.detach().cpu().numpy())
            # # np.save(os.path.join(self.hp.exp_path, "val_pz_std_ar_0.npy"), pz_std.detach().cpu().numpy())

            # # saving the samples
            # np.save(self.save_path / "val_samples_from_xs.npy", samples_from_xs.detach().cpu().numpy())
            # np.save(self.save_path / "val_samples_from_zs.npy", samples_from_zs.detach().cpu().numpy())

            for i in range(1, timesteps):

                # remove the first timestep, so now we have (tau - 1) timesteps

                x = x[:, 1:, :, :]
                x = torch.cat([x, y_pred.unsqueeze(1)], dim=1)

                with torch.no_grad():
                    # then predict the next timestep
                    y_pred, y, z, pz_mu, pz_std = self.model.predict(x, y)

                np.save(self.save_path / f"val_x_ar_{i}.npy", x.detach().cpu().numpy())
                np.save(self.save_path / f"val_y_ar_{i}.npy", y.detach().cpu().numpy())
                np.save(self.save_path / f"val_y_pred_ar_{i}.npy", y_pred.detach().cpu().numpy())
                # np.save(os.path.join(self.hp.exp_path, f"val_encoded_z_ar_{i}.npy"), z.detach().cpu().numpy())
                # np.save(os.path.join(self.hp.exp_path, f"val_pz_mu_ar_{i}.npy"), pz_mu.detach().cpu().numpy())
                # np.save(os.path.join(self.hp.exp_path, f"val_pz_std_ar_{i}.npy"), pz_std.detach().cpu().numpy())

            # not finished, probably need to add some metrics here.
            # what are the shapes here?

        with torch.no_grad():

            # NOTE: just looking at some metrics...

            # I guess there are different MAEs that we can calculate here.
            # mae1 = torch.mean(torch.abs(y_original - y_original_pred))
            # print('Overall MAE:', mae1)

            # do the same for the MSE
            # mse1 = torch.mean((y_original - y_original_pred) ** 2)
            # print('Overall MSE:', mse1)

            # check
            mse = torch.mean(torch.sum(0.5 * torch.square(y_original - y_original_pred), dim=2))
            # print("MSE:", mse)
            # print("MSE shape:", mse.shape)

            smape = torch.mean(
                torch.sum(2 * (y_original - y_original_pred).abs() / (y_original.abs() + y_original_pred.abs()), dim=2)
            )
            # print("SMAPE:", smape)
            # print()

        return mse.item(), smape.item(), y_original, y_original_pred, y_original_recons, x_original

    def score_the_samples_for_spatial_spectra(self, y_true, y_pred_samples, num_samples=100):
        """
        Calculate the spatial spectra of the true values and the predicted values, and then calculate a score between
        them. This is a measure of how well the model is predicting the spatial spectra of the true values.

        Args:
            true_values: torch.Tensor, observed values in a batch
            y_pred: torch.Tensor, a selection of predicted values
            num_samples: int, the number of samples that have been taken from the model
        """

        # calculate the average spatial spectra of the true values, averaging across the batch
        print("y_true shape:", y_true.shape)
        fft_true = torch.mean(torch.abs(torch.fft.rfft(y_true, dim=3)), dim=0)
        # calculate the average spatial spectra of the individual predicted fields - I think this below is wrong
        print("y_pred shape:", y_pred_samples.shape)
        fft_pred = torch.mean(torch.abs(torch.fft.rfft(y_pred_samples, dim=3)), dim=0)

        # extend fft_true so it is the same value but extended to the same shape as fft_pred
        fft_true = fft_true.repeat(num_samples, 1, 1)

        # calculate the difference between the true and predicted spatial spectra
        spatial_spectra_score = torch.abs(fft_pred - fft_true)

        # then normalise all the values of spatial_spectra_score by the maximum value
        # this is to make sure that the score is between 0 and 1
        spatial_spectra_score = spatial_spectra_score / torch.max(spatial_spectra_score)

        # the do 1 - score to give the score to be increasing...
        spatial_spectra_score = 1 - spatial_spectra_score

        # score = ...

        return spatial_spectra_score

    def particle_filter(self, x, y, num_particles, timesteps=120):
        """Implement a particle filter to make a set of autoregressive predictions, where each created sample is
        evaluated by some score, and we do a particle filter to select only best samples to continue the autoregressive
        rollout."""

        particles = torch.randn(num_particles)
        weights = torch.ones(num_particles) / num_particles

        for _ in range(timesteps):
            # Prediction
            # make all the new predictions, taking samples from the latents
            _, samples_from_zs, y = self.model.predict_sample(x, y, 100)

            # then calculate the score of each of the samples
            # Update the weights, where we want the weights to increase as the score improves
            new_weights = weights * self.score_the_samples_for_spatial_spectra(y, samples_from_zs)
            new_weights /= new_weights.sum()

            # Resampling (e.g., systematic resampling)
            indices = torch.multinomial(new_weights, num_particles, replacement=True)
            selected_samples = samples_from_zs[indices]
            weights = torch.ones(num_particles) / num_particles

            # alternative here for rejection sampling, where we only keep the best samples
            # indices = torch.argsort(new_weights, descending=True)
            # particles = samples_from_zs[indices[:num_particles]]
            # weights = torch.ones(num_particles) / num_particles

            # store these selected_samples
            np.save(self.save_path / f"selected_samples_{_}.npy", selected_samples.detach().cpu().numpy())

            # then we are going to be passing the selected samples to the next timestep, so we need to make the input again
            # first drop the first value of x, then
            x = x[:, 1:, :, :]

            # then we need to append the selected samples to x, along the right axis
            x = torch.cat([x, selected_samples.unsqueeze(1)], dim=1)

            # then we are going back to the top of the loop

        return particles<|MERGE_RESOLUTION|>--- conflicted
+++ resolved
@@ -217,16 +217,11 @@
             self.acyclic_constraint_normalization = compute_dag_constraint(full_adjacency).item()
 
             if self.latent:
-<<<<<<< HEAD
-                self.ortho_normalization = self.d_x * self.total_d_z
-                self.sparsity_normalization = self.tau * self.total_d_z * self.total_d_z
-=======
                 self.ortho_normalization = self.d_x * self.d_z
                 if self.instantaneous:
                     self.sparsity_normalization = (self.tau + 1) * self.d_z * self.d_z
                 else:
                     self.sparsity_normalization = self.tau * self.d_z * self.d_z
->>>>>>> b8a58b8f
 
     def train_with_QPM(self):  # noqa: C901
         """
