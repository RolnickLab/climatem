--- conflicted
+++ resolved
@@ -1200,7 +1200,85 @@
         return param_z
 
 
-<<<<<<< HEAD
+class TransitionModelParamSharing(nn.Module):
+    """Models the transitions between the latent variables Z with neural networks."""
+
+    # Attempt at parameter sharing in the transition model
+
+    def __init__(
+        self,
+        d: int,
+        d_z: int,
+        tau: int,
+        nonlinear_dynamics: bool,
+        num_layers: int,
+        num_hidden: int,
+        num_output: int = 2,
+        embedding_dim: int = 100,
+    ):
+        """
+        Args:
+            d: number of features
+            d_z: number of latent variables
+            tau: size of the timewindow
+            num_layers: number of layers for the neural networks
+            num_hidden: number of hidden units
+            num_output: number of outputs
+        """
+        super().__init__()
+        self.d = d  # number of variables
+        self.d_z = d_z
+        self.tau = tau
+        output_var = False
+
+        # initialize NNs
+        self.nonlinear_dynamics = nonlinear_dynamics
+        self.num_layers = num_layers
+        self.num_hidden = num_hidden
+        self.embedding_dim = embedding_dim
+        self.embedding_transition = nn.Embedding(d_z, embedding_dim)
+
+        if output_var:
+            self.num_output = num_output
+        else:
+            self.num_output = 1
+            # self.logvar = torch.ones(1)  * 0. # nn.Parameter(torch.ones(d) * 0.1)
+            # self.logvar = nn.Parameter(torch.ones(d) * -4)
+            self.logvar = nn.Parameter(torch.ones(d, d_z) * -4)
+        if self.nonlinear_dynamics:
+            print("NON LINEAR DYNAMICS")
+            self.nn = nn.ModuleList(
+                MLP(num_layers, num_hidden, d * d_z * tau + embedding_dim, self.num_output) for i in range(d)
+            )
+        else:
+            print("LINEAR DYNAMICS")
+            self.nn = nn.ModuleList(MLP(0, 0, d * d_z * tau + embedding_dim, self.num_output) for i in range(d))
+        # self.nn = MLP(num_layers, num_hidden, d * k * k, self.num_output)
+
+    def forward(self, z, mask, i):
+        """Returns the params of N(z_t | z_{<t}) for a specific feature i and latent variable k NN(G_{tau-1} * z_{t-1},
+        ..., G_{tau-k} * z_{t-k})"""
+
+        j_values = torch.arange(self.d_z, device=z.device).expand(
+            z.shape[0], -1
+        )  # create a 2D tensor with shape (x.shape[0], self.d_z)
+        embedded_z = self.embedding_transition(j_values)
+        masked_z = (mask * z).transpose(3, 2).reshape((z.shape[0], -1, self.d_z)).transpose(2, 1)
+        z_ = torch.cat((masked_z, embedded_z), dim=2)
+
+        param_z = self.nn[i * self.d_z](z_)
+
+        del embedded_z
+        del masked_z
+        del z_
+
+        # print("What is the shape of param_z?", param_z.size())
+
+        # param_z = self.nn(masked_z)
+
+        return param_z
+
+
 class GEVDistribution(Distribution):
     arg_constraints = {}
     has_rsample = False
@@ -1314,83 +1392,4 @@
             return (pi**2 / 6) * self.sigma**2
         else:
             # 0 < xi < 0.5 — currently not implemented
-            return torch.tensor(float("nan"), device=self.mu.device)
-=======
-class TransitionModelParamSharing(nn.Module):
-    """Models the transitions between the latent variables Z with neural networks."""
-
-    # Attempt at parameter sharing in the transition model
-
-    def __init__(
-        self,
-        d: int,
-        d_z: int,
-        tau: int,
-        nonlinear_dynamics: bool,
-        num_layers: int,
-        num_hidden: int,
-        num_output: int = 2,
-        embedding_dim: int = 100,
-    ):
-        """
-        Args:
-            d: number of features
-            d_z: number of latent variables
-            tau: size of the timewindow
-            num_layers: number of layers for the neural networks
-            num_hidden: number of hidden units
-            num_output: number of outputs
-        """
-        super().__init__()
-        self.d = d  # number of variables
-        self.d_z = d_z
-        self.tau = tau
-        output_var = False
-
-        # initialize NNs
-        self.nonlinear_dynamics = nonlinear_dynamics
-        self.num_layers = num_layers
-        self.num_hidden = num_hidden
-        self.embedding_dim = embedding_dim
-        self.embedding_transition = nn.Embedding(d_z, embedding_dim)
-
-        if output_var:
-            self.num_output = num_output
-        else:
-            self.num_output = 1
-            # self.logvar = torch.ones(1)  * 0. # nn.Parameter(torch.ones(d) * 0.1)
-            # self.logvar = nn.Parameter(torch.ones(d) * -4)
-            self.logvar = nn.Parameter(torch.ones(d, d_z) * -4)
-        if self.nonlinear_dynamics:
-            print("NON LINEAR DYNAMICS")
-            self.nn = nn.ModuleList(
-                MLP(num_layers, num_hidden, d * d_z * tau + embedding_dim, self.num_output) for i in range(d)
-            )
-        else:
-            print("LINEAR DYNAMICS")
-            self.nn = nn.ModuleList(MLP(0, 0, d * d_z * tau + embedding_dim, self.num_output) for i in range(d))
-        # self.nn = MLP(num_layers, num_hidden, d * k * k, self.num_output)
-
-    def forward(self, z, mask, i):
-        """Returns the params of N(z_t | z_{<t}) for a specific feature i and latent variable k NN(G_{tau-1} * z_{t-1},
-        ..., G_{tau-k} * z_{t-k})"""
-
-        j_values = torch.arange(self.d_z, device=z.device).expand(
-            z.shape[0], -1
-        )  # create a 2D tensor with shape (x.shape[0], self.d_z)
-        embedded_z = self.embedding_transition(j_values)
-        masked_z = (mask * z).transpose(3, 2).reshape((z.shape[0], -1, self.d_z)).transpose(2, 1)
-        z_ = torch.cat((masked_z, embedded_z), dim=2)
-
-        param_z = self.nn[i * self.d_z](z_)
-
-        del embedded_z
-        del masked_z
-        del z_
-
-        # print("What is the shape of param_z?", param_z.size())
-
-        # param_z = self.nn(masked_z)
-
-        return param_z
->>>>>>> 3e26d245
+            return torch.tensor(float("nan"), device=self.mu.device)