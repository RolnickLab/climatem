# Adapted from the original code for CDSD, Brouillard et al., 2024.

from collections import OrderedDict
from math import pi

import torch
from scipy.special import gamma
import torch.distributions as distr
from torch.distributions import Distribution
import torch.nn as nn

euler_mascheroni = 0.57721566490153286060

class Mask(nn.Module):
    def __init__(
        self,
        d: int,
        d_x: int,
        tau: int,
        latent: bool,
        instantaneous: bool,
        drawhard: bool,
        fixed: bool = False,
        fixed_output_fraction: float = 1.0,
    ):
        super().__init__()

        self.d = d
        self.d_x = d_x
        self.tau = tau
        self.latent = latent
        self.instantaneous = instantaneous
        self.drawhard = drawhard
        self.fixed = fixed
        self.fixed_output_fraction = fixed_output_fraction
        # Here we can just set what we want the output to be.
        self.fixed_output = None
        self.uniform = distr.uniform.Uniform(0, 1)

        # Here we could change how the mask is instantiated in the causal graph.
        if self.latent:
            self.param = nn.Parameter(torch.ones((self.tau, d * d_x, d * d_x)) * 5)
            self.fixed_mask = torch.ones_like(self.param)
            if self.instantaneous:
                # TODO: G[0] or G[-1]
                self.fixed_mask[-1, torch.arange(self.fixed_mask.size(1)), torch.arange(self.fixed_mask.size(2))] = 0
        else:
            if self.instantaneous:
                # initialize mask as log(mask_ij) = 1
                self.param = nn.Parameter(torch.ones((self.tau, d, d, d_x)) * 5)
                self.fixed_mask = torch.ones_like(self.param)
                # set diagonal 0 for G_t0
                self.fixed_mask[-1, torch.arange(self.fixed_mask.size(1)), torch.arange(self.fixed_mask.size(2))] = 0
                # TODO: set neighbors to 0
                # self.fixed_mask[:, :, :, d_x] = 0
            else:
                # initialize mask as log(mask_ij) = 1
                self.param = nn.Parameter(torch.ones((tau, d, d, d_x)) * 5)
                self.fixed_mask = torch.ones_like(self.param)

    def forward(self, b: int, tau: float = 1) -> torch.Tensor:
        """
        :param b: batch size
        :param tau: temperature constant for sampling
        """

        if not self.fixed:
            adj = gumbel_sigmoid(self.param, self.uniform, b, tau=tau, hard=self.drawhard)
            adj = adj * self.fixed_mask
            return adj
        else:
            # Here we declare we have a fixed output, and we can do something with it here.
            # What we are doing here is setting the number of ones in the mask to be fixed_output_fraction
            if self.fixed_output is None:
                # We are using a fixed mask of 1s, or a fraction of 1s.
                # Set a seed so we can keep the same fixed mask.
                torch.manual_seed(353)
                num_elements = self.tau * self.d_x * self.d_x
                num_ones = int(num_elements * self.fixed_output_fraction)

                # overwrite the fixed mask here
                self.fixed_mask = torch.zeros((self.tau, self.d_x, self.d_x))

                # here we are just selecting a random number of ones in the mask.
                indices = torch.multinomial(torch.ones(num_elements), num_ones, replacement=False)
                # Convert linear indices to 3D indices
                (
                    i,
                    j,
                    k,
                ) = torch.unravel_index(indices, (self.tau, self.d_x, self.d_x))
                self.fixed_mask[i, j, k] = 1

                return self.fixed_mask.repeat(b, 1, 1, 1)

            else:
                # here I am specifically setting the fixed_output to be the fixed_output
                # I set that in the __init__ function, and I can set it to whatever I want, of the right shape.
                return self.fixed_output.repeat(b, 1, 1, 1)

    def get_proba(self) -> torch.Tensor:
        if not self.fixed:
            return torch.sigmoid(self.param) * self.fixed_mask
        elif self.fixed_output is None:
            # changing to return fixed mask...
            return self.fixed_mask
        else:
            assert self.fixed_output is not None
            return self.fixed_output

    def fix(self, fixed_output):
        self.fixed_output = fixed_output
        self.fixed = True


class MixingMask(nn.Module):
    def __init__(self, d: int, d_x: int, d_z: int, gt_mask=None):
        super().__init__()
        if gt_mask is not None:
            self.param = (gt_mask > 0) * 10.0
        else:
            self.param = nn.Parameter(torch.ones(d, d_x, d_z) * 5)

    def forward(self, batch_size):
        param = self.param.unsqueeze(0).repeat(batch_size, 1, 1, 1)
        mask = nn.functional.gumbel_softmax(param, tau=1, hard=False)
        return mask


def sample_logistic(shape, uniform):
    u = uniform.sample(shape)
    return torch.log(u) - torch.log(1 - u)


def gumbel_sigmoid(log_alpha, uniform, bs, tau=1, hard=False):
    shape = tuple([bs] + list(log_alpha.size()))
    logistic_noise = sample_logistic(shape, uniform)

    y_soft = torch.sigmoid((log_alpha + logistic_noise) / tau)

    if hard:
        y_hard = (y_soft > 0.5).type(torch.Tensor)

        # This weird line does two things:
        #   1) at forward, we get a hard sample.
        #   2) at backward, we differentiate the gumbel sigmoid
        y = y_hard.detach() - y_soft.detach() + y_soft

    else:
        y = y_soft
    return y


class MLP(nn.Module):
    def __init__(self, num_layers: int, num_hidden: int, num_input: int, num_output: int):
        super().__init__()
        self.num_layers = num_layers
        self.num_hidden = num_hidden
        self.num_input = num_input
        self.num_output = num_output

        module_dict = OrderedDict()

        # create model layer by layer
        in_features = num_input
        out_features = num_hidden
        if num_layers == 0:
            out_features = num_output

        module_dict["lin0"] = nn.Linear(in_features, out_features)

        for layer in range(num_layers):
            in_features = num_hidden
            out_features = num_hidden

            if layer == num_layers - 1:
                out_features = num_output

            module_dict[f"nonlin{layer}"] = nn.LeakyReLU()
            module_dict[f"lin{layer+1}"] = nn.Linear(in_features, out_features)

        self.model = nn.Sequential(module_dict)

    def forward(self, x) -> torch.Tensor:
        return self.model(x)


class LatentTSDCD(nn.Module):
    """Differentiable Causal Discovery for time series with latent variables."""

    def __init__(
        self,
        num_layers: int,
        num_hidden: int,
        num_input: int,
        num_output: int,
        num_layers_mixing: int,
        num_hidden_mixing: int,
        position_embedding_dim: int,
        coeff_kl: float,
        distr_z0: str,
        distr_encoder: str,
        distr_transition: str,
        distr_decoder: str,
        d: int,
        d_x: int,
        d_z: int,
        tau: int,
        instantaneous: bool,
        nonlinear_mixing: bool,
        nonlinear_dynamics: bool,
        hard_gumbel: bool,
        no_gt: bool,
        debug_gt_graph: bool,
        debug_gt_z: bool,
        debug_gt_w: bool,
        gt_graph: torch.tensor = None,
        gt_w: torch.tensor = None,
        tied_w: bool = False,
        gev_learn_xi: bool = False,
        fixed: bool = False,
        fixed_output_fraction: float = 1.0,
    ):
        """
        Args:
            num_layers: number of layers of each MLP
            num_hidden: number of hidden units of each MLP
            num_input: number of inputs of each MLP
            num_output: number of inputs of each MLP
            num_layer_mixing: number of layer for the autoencoder
            num_hidden_mixing: number of hidden units for the autoencoder
            coeff_kl: coefficient of the KL term

            distr_z0: distribution of the first z (gaussian)
            distr_encoder: distribution parametrized by the encoder (gaussian)
            distr_transition: distribution parametrized by the transition model (gaussian)
            distr_decoder: distribution parametrized by the decoder (gaussian)

            d: number of features
            d_x: number of grid locations
            d_z: number of latent variables
            tau: size of the timewindow
            instantaneous: if True, models instantaneous connections
            hard_gumbel: if True, use hard sampling for the masks

            no_gt: if True, do not use any ground-truth data (useful with realworld dataset)
            debug_gt_graph: if True, set the masks to the ground-truth graphes (gt_graph)
            debug_gt_z: if True, use directly the ground-truth z (gt_z sampled with the data)
            debug_gt_w: if True, set the matrices W to the ground-truth W (gt_w)
            gt_graph: Ground-truth graphes, only used if debug_gt_graph is True
            gt_w: Ground-truth W, only used if debug_gt_w is True
            gev_learn_xi: if True, GEV will take learned xi

            # including the option for a fixed causal graph for experiments
            fixed: if True, fix the mask (in simple case to all ones)
            fixed_output_fraction: fraction of ones in the fixed
        """
        super().__init__()

        # nn encoder hyperparameters
        self.num_layers = num_layers
        self.num_hidden = num_hidden
        self.num_input = num_input
        self.num_output = num_output
        self.num_layers_mixing = num_layers_mixing
        self.num_hidden_mixing = num_hidden_mixing
        self.position_embedding_dim = position_embedding_dim
        self.coeff_kl = coeff_kl

        self.d = d
        self.d_x = d_x
        self.d_z = d_z
        self.tau = tau
        self.instantaneous = instantaneous
        self.nonlinear_mixing = nonlinear_mixing
        self.nonlinear_dynamics = nonlinear_dynamics
        self.hard_gumbel = hard_gumbel
        self.no_gt = no_gt
        self.debug_gt_graph = debug_gt_graph
        self.debug_gt_z = debug_gt_z
        self.debug_gt_w = debug_gt_w
        self.tied_w = tied_w
        self.gev_learn_xi = gev_learn_xi
<<<<<<< HEAD

=======
>>>>>>> 3d8f6513
        self.fixed = fixed
        self.fixed_output_fraction = fixed_output_fraction

        if self.instantaneous:
            self.total_tau = tau + 1
        else:
            self.total_tau = tau

        if self.no_gt:
            self.gt_w = None
            self.gt_graph = None
        else:
            self.gt_w = torch.tensor(gt_w).double()
            self.gt_graph = torch.tensor(gt_graph).double()

        if distr_z0 == "gaussian":
            self.distr_z0 = torch.normal
        else:
            raise NotImplementedError("This distribution is not implemented yet.")

        if distr_transition == "gaussian":
            # use distr.normal.Normal so that we can sample from these distributions
            self.distr_transition = distr.normal.Normal
        else:
            raise NotImplementedError("This distribution is not implemented yet.")

        if distr_encoder == "gaussian":
            self.distr_encoder = torch.normal
        else:
            raise NotImplementedError("This distribution is not implemented yet.")

        if distr_decoder == "gev":
            self.distr_decoder = GEVDistribution

            if gev_learn_xi:
                # Learn a xi for each variable/grid point (or customize shape as needed)
                self.xi = nn.Parameter(torch.zeros(d, d_x))  # shape matches px_mu
            else:
                # Use fixed xi (e.g., Gumbel limit)
                self.xi = torch.tensor(0.0)

            self.gev_learn_xi = gev_learn_xi

        elif distr_decoder == "gaussian":
            self.distr_decoder = torch.distributions.Normal
<<<<<<< HEAD
=======

>>>>>>> 3d8f6513
        else:
            raise NotImplementedError(f"Decoder distribution '{distr_decoder}' is not implemented.")

        # self.encoder_decoder = EncoderDecoder(self.d, self.d_x, self.d_z, self.nonlinear_mixing, 4, 1, self.debug_gt_w, self.gt_w, self.tied_w)
        if self.nonlinear_mixing:
            print("NON-LINEAR MIXING")
            # NOTE:(seb) using the noloop version of non-linear here to make it much faster.
            self.autoencoder = NonLinearAutoEncoderUniqueMLP_noloop(
                d,
                d_x,
                d_z,
                self.num_hidden_mixing,
                self.num_layers_mixing,
                use_gumbel_mask=False,
                tied=tied_w,
                embedding_dim=self.position_embedding_dim,
                gt_w=None,
            )
        else:
            # print('Using linear mixing')
            print("LINEAR MIXING")
            self.autoencoder = LinearAutoEncoder(d, d_x, d_z, tied=tied_w)

        if debug_gt_w:
            self.decoder.w = gt_w

        self.transition_model = TransitionModel(
            self.d, self.d_z, self.total_tau, self.nonlinear_dynamics, self.num_layers, self.num_hidden, self.num_output
        )

        # print("We are setting the Mask here.")
        self.mask = Mask(
            d,
            d_z,
            self.total_tau,
            instantaneous=instantaneous,
            latent=True,
            drawhard=hard_gumbel,
            fixed=fixed,
            fixed_output_fraction=fixed_output_fraction,
        )
        if self.debug_gt_graph:
            if self.instantaneous:
                self.mask.fix(self.gt_graph)
            else:
                self.mask.fix(self.gt_graph[:-1])

    def get_adj(self):
        """
        Returns: Matrices of the probabilities from which the masks linking the
        latent variables are sampled
        """
        return self.mask.get_proba()

    def encode(self, x, y):
        """Encode X and Y into latent variables Z."""
        b = x.size(0)
        z = torch.zeros(b, self.tau + 1, self.d, self.d_z)
        mu = torch.zeros(b, self.d, self.d_z)
        std = torch.zeros(b, self.d, self.d_z)

        # sample Zs

        # TODO: Can we remove this for loop?
        for i in range(self.d):
            # get params from the encoder q(z^t | x^t)
            for t in range(self.tau):
                # q_mu, q_logvar = self.encoder_decoder(x[:, t, i], i, encoder=True)  # torch.matmul(self.W, x)
                q_mu, q_logvar = self.autoencoder(x[:, t, i], i, encode=True)

                # reparam trick - here we sample from a Gaussian...every time
                q_std = torch.exp(0.5 * q_logvar)
                z[:, t, i] = q_mu + q_std * self.distr_encoder(0, 1, size=q_mu.size())

            # q_mu, q_logvar = self.encoder_decoder(y[:, i], i, encoder=True)  # torch.matmul(self.W, x)

            q_mu, q_logvar = self.autoencoder(y[:, i], i, encode=True)
            q_std = torch.exp(0.5 * q_logvar)

            # e.g. z[:, -2, i]
            all_z_except_last = z[:, :-1, i].clone()
            penultimate_z = z[:, -2, i].clone()

            assert torch.mean(z[:, -1, i]) == 0.0

            # carry on
            z[:, -1, i] = q_mu + q_std * self.distr_encoder(0, 1, size=q_mu.size())

            assert torch.all(penultimate_z == z[:, -2, i])
            assert torch.all(all_z_except_last == z[:, :-1, i])

            mu[:, i] = q_mu
            std[:, i] = q_std

        return z, mu, std

    def transition(self, z, mask):

        b = z.size(0)
        mu = torch.zeros(b, self.d, self.d_z)
        std = torch.zeros(b, self.d, self.d_z)

        # print("What is the shape of the mus and stds that we are going to fill up?", mu.shape, std.shape)

        # learning conditional variance
        # for i in range(self.d):
        #     pz_params = torch.zeros(b, self.d_z, 2)
        #     for k in range(self.d_z):
        #         pz_params[:, k] = self.transition_model(z, mask[:, :, i * self.d_z + k], i, k)
        #     mu[:, i] = pz_params[:, :, 0]
        #     std[:, i] = torch.exp(0.5 * pz_params[:, :, 1])

        # TODO Can we remove this for loop
        for i in range(self.d):
            pz_params = torch.zeros(b, self.d_z, 1)
            # print("This is pz_params shape, before we fill it up with a for loop, where the 2nd dimension is filled with the result of the transition model.", pz_params.shape)
            for k in range(self.d_z):
                # print("Doing the transition, and this is the k at the moment.", k)
                # print("**************************************************")
                # print("What is the shape of the mask?", mask.shape)
                # print("What is the shape of mask[:, :, i * self.d_z + k]?", mask[:, :, i * self.d_z + k].shape)
                # print("THIS DEFINES THE MASK THAT IS USED TO PRODUCE A PARTICULAR LATENT, Z_k.")
                pz_params[:, k] = self.transition_model(z, mask[:, :, i * self.d_z + k], i, k)

            # print("Note here that mu[:, i] is the same as pz_params[:, :, 0], once we have filled up pz_params [:, k] wise, with each k being a forward pass.")
            # print("What is the shape of mu[:, i] and std[:, i]?", mu[:, i].shape, std[:, i].shape)
            # print("What is the shape of pz_params[:, :, 0]?", pz_params[:, :, 0].shape)
            mu[:, i] = pz_params[:, :, 0]
            std[:, i] = torch.exp(0.5 * self.transition_model.logvar[i])

        # print("This is giving us the pz_mu and pz_std that we use later.")
        return mu, std

    def decode(self, z):

        mu = torch.zeros(z.size(0), self.d, self.d_x)
        std = torch.zeros(z.size(0), self.d, self.d_x)

        # TODO: Can we remove this for loop
        for i in range(self.d):
            # px_mu, px_logvar = self.encoder_decoder(z[:, i], i, encoder=False)

            px_mu, px_logvar = self.autoencoder(z[:, i], i, encode=False)
            if px_mu.ndim == mu.ndim:  # In case of linear mixing with one variable, second dimension is too much
                # Check that linear autoencoder corresponds to PF when multi varia/bles
                px_mu = px_mu.squeeze()

            mu[:, i] = px_mu
            std[:, i] = torch.exp(0.5 * px_logvar)

        return mu, std

    def forward(self, x, y, gt_z, iteration, xi=None):

        b = x.size(0)

        # sample Zs (based on X)

        z, q_mu_y, q_std_y = self.encode(x, y)

        if self.debug_gt_z:
            z = gt_z

        # get params of the transition model p(z^t | z^{<t})
        mask = self.mask(b)
        if self.instantaneous:
            pz_mu, pz_std = self.transition(z.clone(), mask)
        else:
            pz_mu, pz_std = self.transition(z[:, :-1].clone(), mask)

        # get params from decoder p(x^t | z^t)
        # we pass only the last z to the decoder, to get xs.

        px_mu, px_std = self.decode(z[:, -1])

        # set distribution with obtained parameters
        if self.distr_decoder.__name__ == "GEVDistribution":
            xi = self.xi.unsqueeze(0).expand_as(px_mu) if self.gev_learn_xi else torch.full_like(px_mu, self.xi)
            px_distr = self.distr_decoder(px_mu, px_std, xi)
            # Use CRPS instead of log-likelihood
<<<<<<< HEAD
            # recons = -px_distr.crps(y).mean()
        else:
            px_distr = self.distr_decoder(px_mu, px_std)
        recons = torch.mean(torch.sum(px_distr.log_prob(y), dim=[1, 2]))
=======
            recons = -px_distr.crps(y).mean()
        else:
            px_distr = self.distr_decoder(px_mu, px_std)
            recons = torch.mean(torch.sum(px_distr.log_prob(y), dim=[1, 2]))
>>>>>>> 3d8f6513

        # compute the KL, the reconstruction and the ELBO
        # kl = distr.kl_divergence(q, p).mean()
        kl_raw = (
            0.5 * (torch.log(pz_std**2) - torch.log(q_std_y**2))
            + 0.5 * (q_std_y**2 + (q_mu_y - pz_mu) ** 2) / pz_std**2
            - 0.5
        )
        kl = torch.sum(kl_raw, dim=[2]).mean()
        # kl = torch.sum(0.5 * (torch.log(pz_std**2) - torch.log(q_std_y**2)) + 0.5 *
        # (q_std_y**2 + (q_mu_y - pz_mu) ** 2) / pz_std**2 - 0.5, dim=[1, 2]).mean()
        assert kl >= 0, f"KL={kl} has to be >= 0"

        # TODO: remove - option to change the coefficient of the KL term
        self.coeff_kl = 1.0
        elbo = recons - self.coeff_kl * kl

        return elbo, recons, kl, px_mu

    # def predict(self, x, y):
    #    b = x.size(0)

    #    with torch.no_grad():
    #        # sample Zs (based on X)
    #        z, q_mu_y, q_std_y = self.encode(x, y)
    #
    #        # get params of the transition model p(z^t | z^{<t})
    #        mask = self.mask(b)
    #        pz_mu, pz_std = self.transition(z[:, :-1].clone(), mask)
    #        px_mu, px_std = self.decode(pz_mu)
    #    return px_mu, y

    def predict_pxmu_pxstd(self, x, y):

        # NOTE: this one was working fine for the CRPS loss because I was not using no_grad...
        # I need to keep the grads if I am going to add to the loss

        b = x.size(0)

        # sample Zs (based on X)
        z, q_mu_y, q_std_y = self.encode(x, y)

        # get params of the transition model p(z^t | z^{<t})
        mask = self.mask(b)
        if self.instantaneous:
            pz_mu, pz_std = self.transition(z.clone(), mask)
        else:
            pz_mu, pz_std = self.transition(z[:, :-1].clone(), mask)

        # get params from decoder p(x^t | z^t)
        # we pass only the last z to the decoder, to get xs.
        px_mu, px_std = self.decode(pz_mu)

        return px_mu, px_std

    def predict(self, x, y):

        # Use no grad to speed it up! But I need to keep the grads if I am going to add to the loss.

        """
        This is the prediction function for the model.

        We want to take past time steps and predict the next time step, not to reconstruct the past time steps.
        """

        b = x.size(0)

        # NOTE: we are not using y here. We encode using both x and y,
        # but then we discard the latents from the y encoding.

        z, q_mu_y, q_std_y = self.encode(x, y)

        mask = self.mask(b)

        if self.instantaneous:
            pz_mu, pz_std = self.transition(z.clone(), mask)
        else:
            pz_mu, pz_std = self.transition(z[:, :-1].clone(), mask)

        # decode
        px_mu, px_std = self.decode(pz_mu)

        return px_mu, y, z, pz_mu, pz_std

    def predict_counterfactual(self, x, y, counterfactual_z_index, counterfactual_z_value):

        # Use no grad to speed it up! But I need to keep the grads if I am going to add to the loss.

        """
        This is the prediction function for the model.

        We want to take past time steps and predict the next time step, not to reconstruct the past time steps.
        """

        b = x.size(0)

        z, q_mu_y, q_std_y = self.encode(x, y)

        print("This is the shape of the latents that we are going to intervene on.", z.shape)
        print(
            "Here is where we are going to intervene on the latents, and the value.",
            counterfactual_z_index,
            counterfactual_z_value,
        )

        assert torch.all(z[:, 4, :, :] == z[:, -2, :, :])

        # here we are going to intervene on the latents
        # BEFORE we pass them through the transition model.
        # we want to intervene on the final (non-instantaneous) latent variable.
        # we also intervene on only the first variable
        # we also intervene on all batch members

        z[:, -2, 0, counterfactual_z_index] = counterfactual_z_value

        print("This is e.g. the new value of the latents after intervention.", z[0, -2, 0, counterfactual_z_index])
        assert torch.all(z[:, -2, 0, counterfactual_z_index] == counterfactual_z_value)

        mask = self.mask(b)

        if self.instantaneous:
            pz_mu, pz_std = self.transition(z.clone(), mask)
        else:
            pz_mu, pz_std = self.transition(z[:, :-1].clone(), mask)

        # decode
        px_mu, px_std = self.decode(pz_mu)

        return px_mu, y, z, pz_mu, pz_std

    def predict_sample(self, x, y, num_samples):
        """
        This is a prediction function for the model, but where we take samples from the Gaussians of the latents.

        Note this function also returns the option where we sample from the decoders, but of course these samples are
        just chequerboards and not very interesting.

        I can use no_grad here, because I am not going to be using the gradients for anything.
        """

        b = x.size(0)

        with torch.no_grad():
            # sample Zs (based on X)
            z, q_mu_y, q_std_y = self.encode(x, y)

            # get params of the transition model p(z^t | z^{<t})
            mask = self.mask(b)

            if self.instantaneous:
                pz_mu, pz_std = self.transition(z.clone(), mask)
            else:
                pz_mu, pz_std = self.transition(z[:, :-1].clone(), mask)

            # here I am taking the approach of sampling from the Z distributions, and then decoding.
            samples_from_zs = torch.zeros(num_samples, b, self.d, self.d_x)
            z_samples = torch.zeros(num_samples, b, self.d, self.d_z)

            # TODO: Remove this for loop
            for i in range(num_samples):
                z_samples[i] = self.distr_transition(pz_mu, pz_std).sample()
                samples_from_zs[i], some_decoded_samples_std = self.decode(z_samples[i])

                # some_decoded_samples_mu, some_decoded_samples_std = self.decode(z_samples[i])

                # samples_from_zs[i] = some_decoded_samples_mu

            # decode
            px_mu, px_std = self.decode(pz_mu)

            # here we decode from pz_mu, and then sample from the distribution over xs.
            # note this will simply give us chequerboards.
            samples_from_xs = torch.zeros(num_samples, b, self.d, self.d_x)

            # TODO: Remove this for loop
            for i in range(num_samples):
                if self.distr_decoder.__name__ == "GEVDistribution":
                    xi = self.xi
                    if isinstance(xi, torch.Tensor) and xi.ndim < px_mu.ndim:
                        xi = xi.expand_as(px_mu)  # ensure broadcast shape
                    samples_from_xs[i] = self.distr_decoder(px_mu, px_std, xi).sample()
                else:
                    samples_from_xs[i] = self.distr_decoder(px_mu, px_std).sample()

        return samples_from_xs, samples_from_zs, y
        # return px_mu, y, z, pz_mu, pz_std

    def predict_sample_bayesianfiltering(self, x, y, num_samples, with_zs_logprob: bool = False):
        """
        This is a prediction function for the model, but where we take samples from the Gaussians of the latents.

        Note this function also returns the option where we sample from the decoders, but of course these samples are
        just chequerboards and not very interesting.

        I can use no_grad here, because I am not going to be using the gradients for anything.
        """

        b = x.size(0)

        with torch.no_grad():
            # sample Zs (based on X)
            z, q_mu_y, q_std_y = self.encode(x, y)

            # get params of the transition model p(z^t | z^{<t})
            mask = self.mask(b)

            if self.instantaneous:
                pz_mu, pz_std = self.transition(z.clone(), mask)
            else:
                pz_mu, pz_std = self.transition(z[:, :-1].clone(), mask)

            # here I am taking the approach of sampling from the Z distributions, and then decoding.
            #             samples_from_zs = torch.zeros(num_samples, b, self.d, self.d_x)
            #             z_samples = torch.zeros(num_samples, b, self.d, self.d_z)
            #             if with_zs_logprob:
            #                 z_samples_logprob = torch.zeros(num_samples, b, self.d, self.d_z)

            #             print(f"FOR LOOP MODEL num_samples {num_samples}")
            #             print(f"z_samples.shape {z_samples.shape}")
            #             print(f"pz_mu.shape {pz_mu.shape}")
            #             print(f"pz_std.shape {pz_std.shape}")
            dim = pz_mu.ndim
            new_shape = [num_samples]
            for k in range(dim):
                new_shape.append(1)
            z_samples = self.distr_transition(pz_mu.repeat(new_shape), pz_std.repeat(new_shape)).sample()
            #             for i in trange(num_samples):
            #                 #TODO: remove this FOR loop
            #                 z_samples[i] = self.distr_transition(pz_mu, pz_std).sample()
            #                 print(f"z_samples[i].shape {z_samples[i].shape}")

            if with_zs_logprob:
                z_samples_logprob = self.distr_transition(pz_mu.repeat(new_shape), pz_std.repeat(new_shape)).log_prob(
                    z_samples
                )

                # self.distr_transition(pz_mu, pz_std).log_prob(z_samples[i]) gives log probability
            samples_from_zs, some_decoded_samples_std = self.decode(
                z_samples.reshape(z_samples.size(0) * z_samples.size(1), z_samples.size(2), z_samples.size(3))
            )
            samples_from_zs = samples_from_zs.reshape(z_samples.size(0), z_samples.size(1), z_samples.size(2), self.d_x)
            # some_decoded_samples_mu, some_decoded_samples_std = self.decode(z_samples[i])

            # samples_from_zs[i] = some_decoded_samples_mu

            # decode
            px_mu, px_std = self.decode(pz_mu.unsqueeze(1))
            px_mu = px_mu.squeeze(1)
            px_std = px_std.squeeze(1)

            dim = px_mu.ndim
            new_shape = [num_samples]
            for k in range(dim):
                new_shape.append(1)
            # here we decode from pz_mu, and then sample from the distribution over xs.
            # note this will simply give us chequerboards.
            samples_from_xs = torch.zeros(num_samples, b, self.d, self.d_x)

            #             for i in range(num_samples):
            samples_from_xs = self.distr_decoder(px_mu.repeat(new_shape), px_std.repeat(new_shape)).sample()

        if with_zs_logprob:
            return samples_from_xs, samples_from_zs, y, z_samples_logprob
        return samples_from_xs, samples_from_zs, y
        # return px_mu, y, z, pz_mu, pz_std

    def get_kl(self, mu1, sigma1, mu2, sigma2) -> float:
        """
        KL between two multivariate Gaussian Q and P.

        Here, Q is spherical and P is diagonal
        """
        kl = 0.5 * (
            torch.log(torch.prod(sigma2, dim=1) / torch.prod(sigma1, dim=1))
            + torch.sum(sigma1 / sigma2, dim=1)
            - self.d_z
            + torch.einsum("bd, bd -> b", (mu2 - mu1) * (1 / sigma2), mu2 - mu1)
        )
        # kl = 0.5 * (torch.log(torch.prod(sigma2, dim=1) / sigma1 ** self.d_z) +
        #             torch.sum(sigma1 / sigma2, dim=1) - self.d_z +
        #             torch.einsum('bd, bd -> b', (mu2 - mu1) * (1 / sigma2), mu2 - mu1))
        if torch.sum(kl) < 0:
            __import__("ipdb").set_trace()
            print(sigma2**self.d_z)
            print(torch.prod(sigma1, dim=1))
            print(torch.sum(torch.log(sigma2**self.d_z / torch.prod(sigma1, dim=1))))
            print(torch.sum(torch.sum(sigma1 / sigma2, dim=1)))
            # print(torch.sum(torch.einsum('bd, bd -> b', (mu2 - mu1) * (1 / s_p), mu2 - mu1)))

        return torch.sum(kl)


class LinearAutoEncoder(nn.Module):
    def __init__(self, d, d_x, d_z, tied):
        super().__init__()
        self.d_x = d_x
        self.d_z = d_z
        self.tied = tied
        self.use_grad_project = True
        unif = (1 - 0.1) * torch.rand(size=(d, d_x, d_z)) + 0.1
        self.w = nn.Parameter(unif / torch.tensor(d_z))
        if not tied:
            unif = (1 - 0.1) * torch.rand(size=(d, d_z, d_x)) + 0.1
            self.w_encoder = nn.Parameter(unif / torch.tensor(d_x))

        # self.logvar_encoder = nn.Parameter(torch.ones(d) * -1)
        # self.logvar_decoder = nn.Parameter(torch.ones(d) * -1)
        self.logvar_encoder = nn.Parameter(torch.ones(d_z) * -1)
        self.logvar_decoder = nn.Parameter(torch.ones(d_x) * -1)

    def get_w_encoder(self):
        if self.tied:
            return torch.transpose(self.w, 1, 2)
        else:
            return self.w_encoder

    def get_w_decoder(self):
        return self.w

    def encode(self, x, i):
        if self.tied:
            w = self.w[i].T
        else:
            w = self.w_encoder[i]
        mu = torch.matmul(x, w.T)
        return mu, self.logvar_encoder

    def decode(self, z, i):
        w = self.w[i]
        mu = torch.matmul(z, w.T)
        return mu, self.logvar_decoder

    def forward(self, x, i, encode: bool = False):
        if encode:
            return self.encode(x, i)
        else:
            return self.decode(x, i)


class NonLinearAutoEncoder(nn.Module):
    def __init__(self, d, d_x, d_z, num_hidden, num_layer, use_gumbel_mask, tied, gt_w=None):
        super().__init__()
        if use_gumbel_mask:
            self.use_grad_project = False
        else:
            self.use_grad_project = True
        self.d_x = d_x
        self.d_z = d_z
        self.tied = tied
        self.use_gumbel_mask = use_gumbel_mask

        if self.use_gumbel_mask:
            self.mask = MixingMask(d, d_x, d_z, gt_w)
            if not tied:
                self.mask_encoder = MixingMask(d, d_x, d_z, gt_w)
        else:
            unif = (1 - 0.1) * torch.rand(size=(d, d_x, d_z)) + 0.1
            self.w = nn.Parameter(unif / torch.tensor(d_z))
            if not tied:
                unif = (1 - 0.1) * torch.rand(size=(d, d_z, d_x)) + 0.1
                self.w_encoder = nn.Parameter(unif / torch.tensor(d_x))

        # self.logvar_encoder = nn.Parameter(torch.ones(d) * -1)
        # self.logvar_decoder = nn.Parameter(torch.ones(d) * -1)
        self.logvar_encoder = nn.Parameter(torch.ones(d_z) * -1)
        self.logvar_decoder = nn.Parameter(torch.ones(d_x) * -1)

    def get_w_encoder(self):
        if self.use_gumbel_mask:
            if self.tied:
                return torch.transpose(self.mask.param, 1, 2)
            else:
                return torch.transpose(self.mask_encoder.param, 1, 2)
        else:
            if self.tied:
                return torch.transpose(self.w, 1, 2)
                # return self.w
            else:
                return self.w_encoder

    def get_w_decoder(self):
        if self.use_gumbel_mask:
            return self.mask.param
        else:
            return self.w

    def get_encode_mask(self, bs_size: int):
        if self.use_gumbel_mask:
            if self.tied:
                sampled_mask = self.mask(bs_size)
            else:
                sampled_mask = self.mask_encoder(bs_size)
        else:
            if self.tied:
                return torch.transpose(self.w, 1, 2)
            else:
                return self.w_encoder
        return sampled_mask

    def select_encoder_mask(self, mask, i, j):
        if self.use_gumbel_mask:
            mask = mask[:, i, :, j]
        else:
            mask = mask[i, j]
        return mask

    def get_decode_mask(self, bs_size: int):
        if self.use_gumbel_mask:
            sampled_mask = self.mask(bs_size)
            # size: bs, dx, dz, 1
        else:
            sampled_mask = self.w
            # size: dx, dz, 1

        return sampled_mask

    def select_decoder_mask(self, mask, i, j):
        if self.use_gumbel_mask:
            mask = mask[:, i, j]
        else:
            mask = mask[i, j]
        return mask


class NonLinearAutoEncoderUniqueMLP_noloop(NonLinearAutoEncoder):

    # TODO: SURELY A BUG??? EMBEDDING DECODER/ENCODER not correctly used?

    def __init__(self, d, d_x, d_z, num_hidden, num_layer, use_gumbel_mask, tied, embedding_dim, gt_w=None):
        super().__init__(d, d_x, d_z, num_hidden, num_layer, use_gumbel_mask, tied, gt_w)
        embedding_dim_encoding = d_z // 10
        self.encoder = MLP(num_layer, num_hidden, d_x + embedding_dim_encoding, 1)
        self.embedding_encoder = nn.Embedding(d_z, embedding_dim_encoding)

        self.decoder = MLP(num_layer, num_hidden, d_z + embedding_dim, 1)
        self.embedding_decoder = nn.Embedding(d_x, embedding_dim)

    def encode(self, x, i):

        mask = super().get_encode_mask(x.shape[0])
        mu = torch.zeros((x.shape[0], self.d_z), device=x.device)

        j_values = torch.arange(self.d_z, device=x.device).expand(
            x.shape[0], -1
        )  # create a 2D tensor with shape (x.shape[0], self.d_z) # Is this batch size * d_z? or is d_z here the dimn of observations?

        # For each latent, create an embedding of dimension 100
        embedded_x = self.embedding_encoder(j_values)  # size b * d_z * embedding_dim

        # for each latent, select the locations it is mapped to
        mask_ = super().select_encoder_mask(mask, i, j_values)  # mask[i, j_values]

        # Could I reduce the memory usage of this?
        # each location create a lask in latents b * d_z * d_x
        # Then concatenate in the last axis (d_x) with the embedding of the latents?
        # x_ = mask_ * x.unsqueeze(1)
        x_ = torch.cat(
            (mask_ * x.unsqueeze(1), embedded_x), dim=2
        )  # expand dimensions of x for broadcasting - looks good.

        mu = self.encoder(x_).squeeze()

        return mu, self.logvar_encoder

    def decode(self, z, i):

        mask = super().get_decode_mask(z.shape[0])
        mu = torch.zeros((z.shape[0], self.d_x), device=z.device)

        # Create a tensor of shape (z.shape[0], self.d_x) where each row is a sequence from 0 to self.d_x
        j_values = torch.arange(self.d_x, device=z.device).expand(z.shape[0], -1)

        # Embed all j_values at once
        embedded_z = self.embedding_decoder(j_values)

        # Select all decoder masks at once
        mask_ = super().select_decoder_mask(mask, i, j_values)

        if z.ndim < mask_.ndim:
            z_expanded = z.unsqueeze(1).expand(-1, self.d_x, -1)
        else:
            z_expanded = z.expand(-1, self.d_x, -1)
        z_expanded_copy = z_expanded.clone()
        z_expanded_copy.mul_(mask_)
        z_expanded_copy.unsqueeze(2)

        z_ = torch.cat((z_expanded_copy, embedded_z), dim=2)

        del z_expanded
        del z_expanded_copy

        # Apply the decoder to all z_ at once and squeeze the result
        mu = self.decoder(z_).squeeze()

        return mu, self.logvar_decoder

    def forward(self, x, i, encode: bool = False):
        if encode:
            return self.encode(x, i)
        else:
            return self.decode(x, i)


class TransitionModel(nn.Module):
    """Models the transitions between the latent variables Z with neural networks."""

    def __init__(
        self,
        d: int,
        d_z: int,
        tau: int,
        nonlinear_dynamics: bool,
        num_layers: int,
        num_hidden: int,
        num_output: int = 2,
    ):
        """
        Args:
            d: number of features
            d_z: number of latent variables
            tau: size of the timewindow
            num_layers: number of layers for the neural networks
            num_hidden: number of hidden units
            num_output: number of outputs
        """
        super().__init__()
        self.d = d  # number of variables
        self.d_z = d_z
        self.tau = tau
        output_var = False

        # initialize NNs
        self.nonlinear_dynamics = nonlinear_dynamics
        self.num_layers = num_layers
        self.num_hidden = num_hidden
        if output_var:
            self.num_output = num_output
        else:
            self.num_output = 1
            # self.logvar = torch.ones(1)  * 0. # nn.Parameter(torch.ones(d) * 0.1)
            # self.logvar = nn.Parameter(torch.ones(d) * -4)
            self.logvar = nn.Parameter(torch.ones(d, d_z) * -4)
        if self.nonlinear_dynamics:
            print("NON LINEAR DYNAMICS")
            self.nn = nn.ModuleList(MLP(num_layers, num_hidden, d * d_z * tau, self.num_output) for i in range(d * d_z))
        else:
            print("LINEAR DYNAMICS")
            self.nn = nn.ModuleList(MLP(0, 0, d * d_z * tau, self.num_output) for i in range(d * d_z))
        # self.nn = MLP(num_layers, num_hidden, d * k * k, self.num_output)

    def forward(self, z, mask, i, k):
        """Returns the params of N(z_t | z_{<t}) for a specific feature i and latent variable k NN(G_{tau-1} * z_{t-1},
        ..., G_{tau-k} * z_{t-k})"""

        # works well for original prediction when we do not do instantaneous! :)
        # e.g.     val_mse, val_smape = prediction_original(trainer, True)

        # t_total = torch.max(self.tau, z_past.size(1))  # TODO: find right dim
        # param_z = torch.zeros(z_past.size(0), 2)

        # print("In the forward of the transition model, and trying to ascertain which way the information flows through the mask.")
        # print("The mask is of size: ", mask.size())
        # print("The z is of size: ", z.size())

        # print the unique values and their counts in mask:
        # print("The unique values of mask are: ", torch.unique(mask))
        # print("The counts of the unique values of mask are: ", torch.unique(mask, return_counts=True))

        # print the first few elements of z

        z = z.view(mask.size())

        # print("The z is now, after z.view() of size: ", z.size())

        # print("what is mask * z shape? ", (mask * z).size())

        masked_z = (mask * z).view(z.size(0), -1)

        # print("mask * z is of size: ", (mask * z).size())
        # print("The masked_z is of size: ", masked_z.size())

        # print the first few elements of masked_z
        # print("The first few elements of masked_z are: ", masked_z[0, :10])

        # print all the unique values of masked_z, and the number of unique values.
        # print("The unique values of masked_z are: ", torch.unique(masked_z))

        # count the number of very small values in masked_z
        # print("The number of very small values in masked_z are: ", torch.sum(masked_z < 0.0001))

        # print("What is i, self_d_z, k? ", i, self.d_z, k)
        # print("What is i * self.d_z + k? ", i * self.d_z + k)
        # print("What is self.nn[i * self.d_z + k]?", self.nn[i * self.d_z + k])

        param_z = self.nn[i * self.d_z + k](masked_z)

        # print("What is the shape of param_z?", param_z.size())

        # param_z = self.nn(masked_z)

        return param_z


class GEVDistribution(Distribution):
    arg_constraints = {}
    has_rsample = False
    support = torch.distributions.constraints.real

    def __init__(self, mu, sigma, xi, validate_args=None):
        """
        Generalized Extreme Value (GEV) distribution.

        Args:
            mu: location parameter
            sigma: scale parameter (must be > 0)
            xi: shape parameter
        """
        self.mu = mu
        self.sigma = sigma
        self.xi = xi
        batch_shape = torch.broadcast_shapes(mu.shape, sigma.shape, xi.shape)
        super().__init__(batch_shape, validate_args=validate_args)

    def _standardized(self, value):
        """Transform to standardized variable z = (x - mu)/sigma"""
        return (value - self.mu) / self.sigma

    def log_prob(self, value):
        z = self._standardized(value)
        eps = 1e-8

        if torch.any(self.sigma <= 0):
            raise ValueError("Sigma must be positive")

        if torch.any(self.xi.abs() < eps):
            # Gumbel case: xi ~ 0
<<<<<<< HEAD
            # xi ≈ 0	Use Gumbel formula for log PDF

            return -z - torch.exp(-z) - torch.log(self.sigma)
        else:
            # xi ≠ 0	Use general GEV formula
            # t = 1 + xi * z	Intermediate value used in GEV expression
            t = 1 + self.xi * z
            # torch.clamp(..., min=eps)	Prevent numerical errors like log(0)
            logt = torch.log(t.clamp(min=eps))
            # log of the general GEV PDF
            log_pdf = -((1 + 1 / self.xi) * logt) - t.pow(-1 / self.xi) - torch.log(self.sigma)
            # torch.where(t > 0, ...)	Ensures PDF is only defined for valid values (t > 0), else return -inf
=======
            return -z - torch.exp(-z) - torch.log(self.sigma)
        else:
            t = 1 + self.xi * z
            logt = torch.log(t.clamp(min=eps))
            log_pdf = -((1 + 1 / self.xi) * logt) - t.pow(-1 / self.xi) - torch.log(self.sigma)
>>>>>>> 3d8f6513
            log_pdf = torch.where(t > 0, log_pdf, torch.tensor(float("-inf"), device=value.device))
            return log_pdf

    def sample(self, sample_shape=torch.Size()):
        """
        Inverse transform sampling from the GEV distribution.
        """
<<<<<<< HEAD
        # Sample u ~ Uniform(0, 1) broadcasted over sample_shape + mu.shape
        # Clamped to avoid issues with log(0) — both log(u) and log(log(u)) would be undefined at u = 0 or u = 1.
        u = torch.rand(sample_shape + self.mu.shape, device=self.mu.device).clamp(1e-6, 1 - 1e-6)
        # Return x = F^⁻¹(u) where F⁻¹ is the inverse CDF
        if torch.any(self.xi.abs() < 1e-8):
            # Gumbel inverse CDF
            return self.mu - self.sigma * torch.log(-torch.log(u))
        else:
            # inverse CDF for the GEV distribution
=======
        u = torch.rand(sample_shape + self.mu.shape, device=self.mu.device).clamp(1e-6, 1 - 1e-6)

        if torch.any(self.xi.abs() < 1e-8):
            # Gumbel case
            return self.mu - self.sigma * torch.log(-torch.log(u))
        else:
>>>>>>> 3d8f6513
            return self.mu + self.sigma * ((-torch.log(u)).pow(-self.xi) - 1) / self.xi

    def mean(self):
        """Return mean if defined (xi < 1)"""
<<<<<<< HEAD
        # mu = location parameter
        # sigma = scale parameter
        # xi = shape parameter
        # gamma = gamma function
        # hardcodes the Euler–Mascheroni constant, which is the mean of the Gumbel distribution — the special case of GEV when ξ = 0.
        if torch.any(self.xi >= 1):
            # xi values are ≥ 1
            return torch.tensor(float("nan"), device=self.mu.device)
        if torch.all(self.xi.abs() < 1e-8):
            # xi is approximately zero, this returns the Gumbel mean
            return self.mu + self.sigma * euler_mascheroni
        else:
            # general GEV cases where 0 < xi < 1,
=======
        from math import pi
        gamma = 0.57721566490153286060  # Euler-Mascheroni constant
        if torch.any(self.xi >= 1):
            return torch.tensor(float("nan"), device=self.mu.device)
        if torch.all(self.xi.abs() < 1e-8):
            return self.mu + self.sigma * gamma
        else:
>>>>>>> 3d8f6513
            return torch.tensor(float("nan"), device=self.mu.device)  # Can extend using scipy.special.gamma

    def variance(self):
        """Return variance if defined (xi < 0.5)"""
<<<<<<< HEAD
        if torch.any(self.xi >= 0.5):
            return torch.tensor(float("nan"), device=self.mu.device)
        if torch.all(self.xi.abs() < 1e-8):
            # closed-form variance of the Gumbel distribution
            return (pi**2 / 6) * self.sigma**2
        else:
            # 0 < xi < 0.5 — currently not implemented
=======
        from math import pi
        if torch.any(self.xi >= 0.5):
            return torch.tensor(float("nan"), device=self.mu.device)
        if torch.all(self.xi.abs() < 1e-8):
            return (pi**2 / 6) * self.sigma**2
        else:
>>>>>>> 3d8f6513
            return torch.tensor(float("nan"), device=self.mu.device)

    def crps(self, y, eps=1e-8):
        """
        Compute CRPS loss for the GEV distribution.
        Args:
            y: observed values (same shape as mu/sigma/xi)
        Returns:
            CRPS value per sample (same shape as y)
        """
<<<<<<< HEAD
        mu, sigma, xi = self.mu, self.sigma, self.xi
        # standardize
        t = (y - mu) / sigma
        # GEV CRPS formula
=======
        from torch.special import gamma

        mu, sigma, xi = self.mu, self.sigma, self.xi
        t = (y - mu) / sigma

>>>>>>> 3d8f6513
        near_zero = torch.abs(xi) < 1e-6
        xi_safe = xi.clone()
        xi_safe[near_zero] = 1e-6

        z = 1 + xi_safe * t
<<<<<<< HEAD
        z = torch.clamp(z, min=eps) # ensure positivity for log/pow

        term1 = z ** (-1 / xi_safe)

        term2 = torch.tensor(
            gamma((1 - xi_safe).detach().cpu().numpy()),
            device=xi_safe.device,
            dtype=xi_safe.dtype,
        )

        term3 = torch.tensor(
            gamma((1 - 2 * xi_safe).detach().cpu().numpy()),
            device=xi_safe.device,
            dtype=xi_safe.dtype,
        )
        # closed-form expression for the CRPS of the GEV distribution when xi ≠ 0.
=======
        z = torch.clamp(z, min=eps)

        term1 = z ** (-1 / xi_safe)
        term2 = gamma(1 - xi_safe)
        term3 = gamma(1 - 2 * xi_safe)

>>>>>>> 3d8f6513
        crps = sigma * (
            term1 * (2 * term2 - term1) - (1 - 2**xi_safe) * term2**2 / (2**xi_safe - 1)
        ) / xi_safe

        # Gumbel limit (xi ~ 0)
        if torch.any(near_zero):
<<<<<<< HEAD
            # computed only for the subset of values where xi ≈ 0.
            z_gumbel = torch.exp(-(y[near_zero] - mu[near_zero]) / sigma[near_zero])
            # Gumbel CRPS approximation
=======
            euler_mascheroni = 0.57721566490153286060
            z_gumbel = torch.exp(-(y[near_zero] - mu[near_zero]) / sigma[near_zero])
>>>>>>> 3d8f6513
            crps_gumbel = (
                sigma[near_zero] *
                (z_gumbel * (2 * torch.log(z_gumbel) + 1) + 2 * torch.exp(-z_gumbel) - euler_mascheroni)
            )
            crps[near_zero] = crps_gumbel

        return crps<|MERGE_RESOLUTION|>--- conflicted
+++ resolved
@@ -281,10 +281,6 @@
         self.debug_gt_w = debug_gt_w
         self.tied_w = tied_w
         self.gev_learn_xi = gev_learn_xi
-<<<<<<< HEAD
-
-=======
->>>>>>> 3d8f6513
         self.fixed = fixed
         self.fixed_output_fraction = fixed_output_fraction
 
@@ -330,10 +326,7 @@
 
         elif distr_decoder == "gaussian":
             self.distr_decoder = torch.distributions.Normal
-<<<<<<< HEAD
-=======
-
->>>>>>> 3d8f6513
+
         else:
             raise NotImplementedError(f"Decoder distribution '{distr_decoder}' is not implemented.")
 
@@ -514,17 +507,10 @@
             xi = self.xi.unsqueeze(0).expand_as(px_mu) if self.gev_learn_xi else torch.full_like(px_mu, self.xi)
             px_distr = self.distr_decoder(px_mu, px_std, xi)
             # Use CRPS instead of log-likelihood
-<<<<<<< HEAD
-            # recons = -px_distr.crps(y).mean()
-        else:
-            px_distr = self.distr_decoder(px_mu, px_std)
-        recons = torch.mean(torch.sum(px_distr.log_prob(y), dim=[1, 2]))
-=======
             recons = -px_distr.crps(y).mean()
         else:
             px_distr = self.distr_decoder(px_mu, px_std)
             recons = torch.mean(torch.sum(px_distr.log_prob(y), dim=[1, 2]))
->>>>>>> 3d8f6513
 
         # compute the KL, the reconstruction and the ELBO
         # kl = distr.kl_divergence(q, p).mean()
@@ -1161,7 +1147,6 @@
 
         if torch.any(self.xi.abs() < eps):
             # Gumbel case: xi ~ 0
-<<<<<<< HEAD
             # xi ≈ 0	Use Gumbel formula for log PDF
 
             return -z - torch.exp(-z) - torch.log(self.sigma)
@@ -1174,13 +1159,6 @@
             # log of the general GEV PDF
             log_pdf = -((1 + 1 / self.xi) * logt) - t.pow(-1 / self.xi) - torch.log(self.sigma)
             # torch.where(t > 0, ...)	Ensures PDF is only defined for valid values (t > 0), else return -inf
-=======
-            return -z - torch.exp(-z) - torch.log(self.sigma)
-        else:
-            t = 1 + self.xi * z
-            logt = torch.log(t.clamp(min=eps))
-            log_pdf = -((1 + 1 / self.xi) * logt) - t.pow(-1 / self.xi) - torch.log(self.sigma)
->>>>>>> 3d8f6513
             log_pdf = torch.where(t > 0, log_pdf, torch.tensor(float("-inf"), device=value.device))
             return log_pdf
 
@@ -1188,7 +1166,6 @@
         """
         Inverse transform sampling from the GEV distribution.
         """
-<<<<<<< HEAD
         # Sample u ~ Uniform(0, 1) broadcasted over sample_shape + mu.shape
         # Clamped to avoid issues with log(0) — both log(u) and log(log(u)) would be undefined at u = 0 or u = 1.
         u = torch.rand(sample_shape + self.mu.shape, device=self.mu.device).clamp(1e-6, 1 - 1e-6)
@@ -1198,19 +1175,10 @@
             return self.mu - self.sigma * torch.log(-torch.log(u))
         else:
             # inverse CDF for the GEV distribution
-=======
-        u = torch.rand(sample_shape + self.mu.shape, device=self.mu.device).clamp(1e-6, 1 - 1e-6)
-
-        if torch.any(self.xi.abs() < 1e-8):
-            # Gumbel case
-            return self.mu - self.sigma * torch.log(-torch.log(u))
-        else:
->>>>>>> 3d8f6513
             return self.mu + self.sigma * ((-torch.log(u)).pow(-self.xi) - 1) / self.xi
 
     def mean(self):
         """Return mean if defined (xi < 1)"""
-<<<<<<< HEAD
         # mu = location parameter
         # sigma = scale parameter
         # xi = shape parameter
@@ -1224,7 +1192,125 @@
             return self.mu + self.sigma * euler_mascheroni
         else:
             # general GEV cases where 0 < xi < 1,
-=======
+            return torch.tensor(float("nan"), device=self.mu.device)  # Can extend using scipy.special.gamma
+
+    def variance(self):
+        """Return variance if defined (xi < 0.5)"""
+        if torch.any(self.xi >= 0.5):
+            return torch.tensor(float("nan"), device=self.mu.device)
+        if torch.all(self.xi.abs() < 1e-8):
+            # closed-form variance of the Gumbel distribution
+            return (pi**2 / 6) * self.sigma**2
+        else:
+            # 0 < xi < 0.5 — currently not implemented
+            return torch.tensor(float("nan"), device=self.mu.device)
+
+    def crps(self, y, eps=1e-8):
+        """
+        Compute CRPS loss for the GEV distribution.
+        Args:
+            y: observed values (same shape as mu/sigma/xi)
+        Returns:
+            CRPS value per sample (same shape as y)
+        """
+        mu, sigma, xi = self.mu, self.sigma, self.xi
+        # standardize
+        t = (y - mu) / sigma
+        # GEV CRPS formula
+        near_zero = torch.abs(xi) < 1e-6
+        xi_safe = xi.clone()
+        xi_safe[near_zero] = 1e-6
+
+        z = 1 + xi_safe * t
+        z = torch.clamp(z, min=eps) # ensure positivity for log/pow
+
+        term1 = z ** (-1 / xi_safe)
+
+        term2 = torch.tensor(
+            gamma((1 - xi_safe).detach().cpu().numpy()),
+            device=xi_safe.device,
+            dtype=xi_safe.dtype,
+        )
+
+        term3 = torch.tensor(
+            gamma((1 - 2 * xi_safe).detach().cpu().numpy()),
+            device=xi_safe.device,
+            dtype=xi_safe.dtype,
+        )
+        # closed-form expression for the CRPS of the GEV distribution when xi ≠ 0.
+        crps = sigma * (
+            term1 * (2 * term2 - term1) - (1 - 2**xi_safe) * term2**2 / (2**xi_safe - 1)
+        ) / xi_safe
+
+        # Gumbel limit (xi ~ 0)
+        if torch.any(near_zero):
+            # computed only for the subset of values where xi ≈ 0.
+            z_gumbel = torch.exp(-(y[near_zero] - mu[near_zero]) / sigma[near_zero])
+            # Gumbel CRPS approximation
+            crps_gumbel = (
+                sigma[near_zero] *
+                (z_gumbel * (2 * torch.log(z_gumbel) + 1) + 2 * torch.exp(-z_gumbel) - euler_mascheroni)
+            )
+            crps[near_zero] = crps_gumbel
+
+        return crps
+
+
+class GEVDistribution(Distribution):
+    arg_constraints = {}
+    has_rsample = False
+    support = torch.distributions.constraints.real
+
+    def __init__(self, mu, sigma, xi, validate_args=None):
+        """
+        Generalized Extreme Value (GEV) distribution.
+
+        Args:
+            mu: location parameter
+            sigma: scale parameter (must be > 0)
+            xi: shape parameter
+        """
+        self.mu = mu
+        self.sigma = sigma
+        self.xi = xi
+        batch_shape = torch.broadcast_shapes(mu.shape, sigma.shape, xi.shape)
+        super().__init__(batch_shape, validate_args=validate_args)
+
+    def _standardized(self, value):
+        """Transform to standardized variable z = (x - mu)/sigma"""
+        return (value - self.mu) / self.sigma
+
+    def log_prob(self, value):
+        z = self._standardized(value)
+        eps = 1e-8
+
+        if torch.any(self.sigma <= 0):
+            raise ValueError("Sigma must be positive")
+
+        if torch.any(self.xi.abs() < eps):
+            # Gumbel case: xi ~ 0
+            return -z - torch.exp(-z) - torch.log(self.sigma)
+        else:
+            t = 1 + self.xi * z
+            logt = torch.log(t.clamp(min=eps))
+            log_pdf = -((1 + 1 / self.xi) * logt) - t.pow(-1 / self.xi) - torch.log(self.sigma)
+            log_pdf = torch.where(t > 0, log_pdf, torch.tensor(float("-inf"), device=value.device))
+            return log_pdf
+
+    def sample(self, sample_shape=torch.Size()):
+        """
+        Inverse transform sampling from the GEV distribution.
+        """
+        u = torch.rand(sample_shape + self.mu.shape, device=self.mu.device).clamp(1e-6, 1 - 1e-6)
+
+        if torch.any(self.xi.abs() < 1e-8):
+            # Gumbel case
+            return self.mu - self.sigma * torch.log(-torch.log(u))
+        else:
+            return self.mu + self.sigma * ((-torch.log(u)).pow(-self.xi) - 1) / self.xi
+
+    def mean(self):
+        """Return mean if defined (xi < 1)"""
         from math import pi
         gamma = 0.57721566490153286060  # Euler-Mascheroni constant
         if torch.any(self.xi >= 1):
@@ -1232,27 +1318,16 @@
         if torch.all(self.xi.abs() < 1e-8):
             return self.mu + self.sigma * gamma
         else:
->>>>>>> 3d8f6513
             return torch.tensor(float("nan"), device=self.mu.device)  # Can extend using scipy.special.gamma
 
     def variance(self):
         """Return variance if defined (xi < 0.5)"""
-<<<<<<< HEAD
-        if torch.any(self.xi >= 0.5):
-            return torch.tensor(float("nan"), device=self.mu.device)
-        if torch.all(self.xi.abs() < 1e-8):
-            # closed-form variance of the Gumbel distribution
-            return (pi**2 / 6) * self.sigma**2
-        else:
-            # 0 < xi < 0.5 — currently not implemented
-=======
         from math import pi
         if torch.any(self.xi >= 0.5):
             return torch.tensor(float("nan"), device=self.mu.device)
         if torch.all(self.xi.abs() < 1e-8):
             return (pi**2 / 6) * self.sigma**2
         else:
->>>>>>> 3d8f6513
             return torch.tensor(float("nan"), device=self.mu.device)
 
     def crps(self, y, eps=1e-8):
@@ -1263,62 +1338,30 @@
         Returns:
             CRPS value per sample (same shape as y)
         """
-<<<<<<< HEAD
-        mu, sigma, xi = self.mu, self.sigma, self.xi
-        # standardize
-        t = (y - mu) / sigma
-        # GEV CRPS formula
-=======
         from torch.special import gamma
 
         mu, sigma, xi = self.mu, self.sigma, self.xi
         t = (y - mu) / sigma
 
->>>>>>> 3d8f6513
         near_zero = torch.abs(xi) < 1e-6
         xi_safe = xi.clone()
         xi_safe[near_zero] = 1e-6
 
         z = 1 + xi_safe * t
-<<<<<<< HEAD
-        z = torch.clamp(z, min=eps) # ensure positivity for log/pow
-
-        term1 = z ** (-1 / xi_safe)
-
-        term2 = torch.tensor(
-            gamma((1 - xi_safe).detach().cpu().numpy()),
-            device=xi_safe.device,
-            dtype=xi_safe.dtype,
-        )
-
-        term3 = torch.tensor(
-            gamma((1 - 2 * xi_safe).detach().cpu().numpy()),
-            device=xi_safe.device,
-            dtype=xi_safe.dtype,
-        )
-        # closed-form expression for the CRPS of the GEV distribution when xi ≠ 0.
-=======
         z = torch.clamp(z, min=eps)
 
         term1 = z ** (-1 / xi_safe)
         term2 = gamma(1 - xi_safe)
         term3 = gamma(1 - 2 * xi_safe)
 
->>>>>>> 3d8f6513
         crps = sigma * (
             term1 * (2 * term2 - term1) - (1 - 2**xi_safe) * term2**2 / (2**xi_safe - 1)
         ) / xi_safe
 
         # Gumbel limit (xi ~ 0)
         if torch.any(near_zero):
-<<<<<<< HEAD
-            # computed only for the subset of values where xi ≈ 0.
-            z_gumbel = torch.exp(-(y[near_zero] - mu[near_zero]) / sigma[near_zero])
-            # Gumbel CRPS approximation
-=======
             euler_mascheroni = 0.57721566490153286060
             z_gumbel = torch.exp(-(y[near_zero] - mu[near_zero]) / sigma[near_zero])
->>>>>>> 3d8f6513
             crps_gumbel = (
                 sigma[near_zero] *
                 (z_gumbel * (2 * torch.log(z_gumbel) + 1) + 2 * torch.exp(-z_gumbel) - euler_mascheroni)
