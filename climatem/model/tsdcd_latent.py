--- conflicted
+++ resolved
@@ -7,25 +7,6 @@
 import torch.distributions as distr
 import torch.nn as nn
 from torch.distributions import Distribution
-<<<<<<< HEAD
-
-euler_mascheroni = 0.57721566490153286060
-
-
-def print_nan_stats(name, tensor, verbose=False):
-    if not torch.is_tensor(tensor):
-        print(f"{name}: Not a tensor (type={type(tensor)}), value={tensor}")
-        return
-
-    if torch.isnan(tensor).any() or torch.isinf(tensor).any():
-        print(f"[NaN/Inf Detected] {name}")
-        print(f"  NaNs: {torch.isnan(tensor).sum().item()}, Infs: {torch.isinf(tensor).sum().item()}")
-        if verbose:
-            print(f"  Shape: {tensor.shape}")
-            print(f"  Min: {tensor.min().item()}, Max: {tensor.max().item()}")
-            print(f"  Mean: {tensor.mean().item()}, Std: {tensor.std().item()}")
-=======
->>>>>>> bcee43a8
 
 euler_mascheroni = 0.57721566490153286060
 
@@ -247,10 +228,7 @@
         fixed: bool = False,
         fixed_output_fraction: float = 1.0,
         gev_learn_xi: bool = False,
-<<<<<<< HEAD
-=======
-
->>>>>>> bcee43a8
+
     ):
         """
         Args:
@@ -285,10 +263,7 @@
             fixed: if True, fix the mask (in simple case to all ones)
             fixed_output_fraction: fraction of ones in the fixed
             gev_learn_xi: if True, GEV will take learned xi
-<<<<<<< HEAD
-=======
-
->>>>>>> bcee43a8
+
         """
         super().__init__()
 
@@ -319,10 +294,7 @@
         self.fixed = fixed
         self.fixed_output_fraction = fixed_output_fraction
         self.gev_learn_xi = gev_learn_xi
-<<<<<<< HEAD
-=======
-
->>>>>>> bcee43a8
+
 
         if self.instantaneous:
             self.total_tau = tau + 1
@@ -354,23 +326,13 @@
 
         if distr_decoder == "gev":
             self.distr_decoder = GEVDistribution
-<<<<<<< HEAD
-
-=======
->>>>>>> bcee43a8
             if gev_learn_xi:
                 # Learn a xi for each variable/grid point (or customize shape as needed)
                 self.xi = nn.Parameter(torch.zeros(d, d_x))  # shape matches px_mu
             else:
                 # Use fixed xi (e.g., Gumbel limit)
                 self.xi = torch.tensor(0.0)
-<<<<<<< HEAD
-
             self.gev_learn_xi = gev_learn_xi
-
-=======
-            self.gev_learn_xi = gev_learn_xi
->>>>>>> bcee43a8
         elif distr_decoder == "gaussian":
             self.distr_decoder = distr.normal.Normal
         else:
@@ -538,10 +500,7 @@
         return mu, std
 
     def forward(self, x, y, gt_z, iteration, xi=None):
-<<<<<<< HEAD
-=======
-
->>>>>>> bcee43a8
+
         b = x.size(0)
 
         # sample Zs (based on X)
@@ -1305,10 +1264,7 @@
 
         return param_z
 
-<<<<<<< HEAD
-
-=======
->>>>>>> bcee43a8
+
 class GEVDistribution(Distribution):
     arg_constraints = {}
     has_rsample = False
@@ -1328,20 +1284,12 @@
         self.xi = xi
         batch_shape = torch.broadcast_shapes(mu.shape, sigma.shape, xi.shape)
         super().__init__(batch_shape, validate_args=validate_args)
-<<<<<<< HEAD
-=======
-        print("self.mu", self.mu)
-        print("self.sigma", self.sigma)
-        print("self.xi", self.xi)
-        print("batch_shape", batch_shape)
->>>>>>> bcee43a8
 
     def _standardized(self, value):
         """Transform to standardized variable z = (x - mu)/sigma"""
         return (value - self.mu) / self.sigma
 
     def log_prob(self, value):
-<<<<<<< HEAD
         eps = 1e-6  # larger epsilon to prevent tiny xi/sigma
         z = self._standardized(value)  # (value - mu) / sigma
         z = z.clamp(min=-1e4, max=1e4)  # avoid overflow
@@ -1355,24 +1303,6 @@
 
         gumbel_mask = xi.abs() < eps
         log_pdf_gumbel = -z - torch.exp(-z.clamp(min=-100, max=100)) - torch.log(sigma)
-=======
-        eps = 1e-6
-        z = self._standardized(value)  # (value - mu) / sigma
-        z = z.clamp(min=-1e4, max=1e4)
-
-        print("[DEBUG] After standardization z:", torch.isnan(z).sum())
-
-        sigma = self.sigma.clamp(min=eps)
-        xi = self.xi
-        xi_safe = xi.clone().clamp(min=-1e2, max=1e2)
-
-        t = (1 + xi_safe * z).clamp(min=eps, max=1e6)
-        print("[DEBUG] After computing t:", torch.isnan(t).sum())
-
-        gumbel_mask = xi.abs() < eps
-        log_pdf_gumbel = -z - torch.exp(-z.clamp(min=-100, max=100)) - torch.log(sigma)
-        print("[DEBUG] Gumbel log_prob:", torch.isnan(log_pdf_gumbel).sum())
->>>>>>> bcee43a8
 
         if torch.all(gumbel_mask):
             return log_pdf_gumbel
@@ -1380,29 +1310,14 @@
         elif torch.all(~gumbel_mask):
             inv_xi = (1 / xi_safe).clamp(min=-1e2, max=1e2)
             logt = torch.log(t)
-<<<<<<< HEAD
             pow_term = torch.nan_to_num(t.pow(-inv_xi), nan=1e3, posinf=1e3, neginf=1e3)
             log_pdf_gev = -((1 + inv_xi) * logt) - pow_term - torch.log(sigma)
-=======
-            print("[DEBUG] log(t):", torch.isnan(logt).sum())
-
-            pow_term = torch.nan_to_num(t.pow(-inv_xi), nan=1e3, posinf=1e3, neginf=1e3)
-            print("[DEBUG] pow_term:", torch.isnan(pow_term).sum())
-
-            log_pdf_gev = -((1 + inv_xi) * logt) - pow_term - torch.log(sigma)
-            print("[DEBUG] GEV log_prob:", torch.isnan(log_pdf_gev).sum())
-
->>>>>>> bcee43a8
             return log_pdf_gev
 
         else:
             log_pdf = torch.empty_like(log_pdf_gumbel)
 
-<<<<<<< HEAD
             # Fill Gumbel values
-=======
-            # Gumbel values
->>>>>>> bcee43a8
             log_pdf[gumbel_mask] = log_pdf_gumbel[gumbel_mask]
 
             # GEV values
@@ -1415,20 +1330,9 @@
             inv_xi_gev = (1 / xi_gev).clamp(min=-1e2, max=1e2)
 
             logt_gev = torch.log(t_gev)
-<<<<<<< HEAD
             pow_term = torch.nan_to_num(t_gev.pow(-inv_xi_gev), nan=1e3, posinf=1e3, neginf=1e3)
 
             log_pdf_gev = -((1 + inv_xi_gev) * logt_gev) - pow_term - torch.log(sigma_gev)
-=======
-            print("[DEBUG] logt_gev:", torch.isnan(logt_gev).sum())
-
-            pow_term = torch.nan_to_num(t_gev.pow(-inv_xi_gev), nan=1e3, posinf=1e3, neginf=1e3)
-            print("[DEBUG] pow_term (mixed):", torch.isnan(pow_term).sum())
-
-            log_pdf_gev = -((1 + inv_xi_gev) * logt_gev) - pow_term - torch.log(sigma_gev)
-            print("[DEBUG] log_pdf_gev (mixed):", torch.isnan(log_pdf_gev).sum())
-
->>>>>>> bcee43a8
             log_pdf[gev_mask] = log_pdf_gev
 
             if torch.isnan(log_pdf).any():
@@ -1472,4 +1376,136 @@
             return (pi**2 / 6) * self.sigma**2
         else:
             # 0 < xi < 0.5 — currently not implemented
+            return torch.tensor(float("nan"), device=self.mu.device)
+
+
+class GEVDistribution(Distribution):
+    arg_constraints = {}
+    has_rsample = False
+    support = torch.distributions.constraints.real
+
+    def __init__(self, mu, sigma, xi, validate_args=None):
+        """
+        Generalized Extreme Value (GEV) distribution.
+
+        Args:
+            mu: location parameter
+            sigma: scale parameter (must be > 0)
+            xi: shape parameter
+        """
+        self.mu = mu
+        self.sigma = sigma
+        self.xi = xi
+        batch_shape = torch.broadcast_shapes(mu.shape, sigma.shape, xi.shape)
+        super().__init__(batch_shape, validate_args=validate_args)
+        print("self.mu", self.mu)
+        print("self.sigma", self.sigma)
+        print("self.xi", self.xi)
+        print("batch_shape", batch_shape)
+
+    def _standardized(self, value):
+        """Transform to standardized variable z = (x - mu)/sigma"""
+        return (value - self.mu) / self.sigma
+
+    def log_prob(self, value):
+        eps = 1e-6
+        z = self._standardized(value)  # (value - mu) / sigma
+        z = z.clamp(min=-1e4, max=1e4)
+
+        print("[DEBUG] After standardization z:", torch.isnan(z).sum())
+
+        sigma = self.sigma.clamp(min=eps)
+        xi = self.xi
+        xi_safe = xi.clone().clamp(min=-1e2, max=1e2)
+
+        t = (1 + xi_safe * z).clamp(min=eps, max=1e6)
+        print("[DEBUG] After computing t:", torch.isnan(t).sum())
+
+        gumbel_mask = xi.abs() < eps
+        log_pdf_gumbel = -z - torch.exp(-z.clamp(min=-100, max=100)) - torch.log(sigma)
+        print("[DEBUG] Gumbel log_prob:", torch.isnan(log_pdf_gumbel).sum())
+
+        if torch.all(gumbel_mask):
+            return log_pdf_gumbel
+
+        elif torch.all(~gumbel_mask):
+            inv_xi = (1 / xi_safe).clamp(min=-1e2, max=1e2)
+            logt = torch.log(t)
+            print("[DEBUG] log(t):", torch.isnan(logt).sum())
+
+            pow_term = torch.nan_to_num(t.pow(-inv_xi), nan=1e3, posinf=1e3, neginf=1e3)
+            print("[DEBUG] pow_term:", torch.isnan(pow_term).sum())
+
+            log_pdf_gev = -((1 + inv_xi) * logt) - pow_term - torch.log(sigma)
+            print("[DEBUG] GEV log_prob:", torch.isnan(log_pdf_gev).sum())
+
+            return log_pdf_gev
+
+        else:
+            log_pdf = torch.empty_like(log_pdf_gumbel)
+
+            # Gumbel values
+            log_pdf[gumbel_mask] = log_pdf_gumbel[gumbel_mask]
+
+            # GEV values
+            gev_mask = ~gumbel_mask
+            xi_gev = xi_safe[gev_mask]
+            sigma_gev = sigma[gev_mask]
+            z_gev = z[gev_mask]
+
+            t_gev = (1 + xi_gev * z_gev).clamp(min=eps, max=1e6)
+            inv_xi_gev = (1 / xi_gev).clamp(min=-1e2, max=1e2)
+
+            logt_gev = torch.log(t_gev)
+            print("[DEBUG] logt_gev:", torch.isnan(logt_gev).sum())
+
+            pow_term = torch.nan_to_num(t_gev.pow(-inv_xi_gev), nan=1e3, posinf=1e3, neginf=1e3)
+            print("[DEBUG] pow_term (mixed):", torch.isnan(pow_term).sum())
+
+            log_pdf_gev = -((1 + inv_xi_gev) * logt_gev) - pow_term - torch.log(sigma_gev)
+            print("[DEBUG] log_pdf_gev (mixed):", torch.isnan(log_pdf_gev).sum())
+
+            log_pdf[gev_mask] = log_pdf_gev
+
+            if torch.isnan(log_pdf).any():
+                print("[NaN DETECTED] in GEV log_prob!")
+
+            return log_pdf
+
+    def sample(self, sample_shape=torch.Size()):
+        """Inverse transform sampling from the GEV distribution."""
+        u = torch.rand(sample_shape + self.mu.shape, device=self.mu.device).clamp(1e-6, 1 - 1e-6)
+
+        if torch.any(self.xi.abs() < 1e-8):
+            # Gumbel case
+            return self.mu - self.sigma * torch.log(-torch.log(u))
+        else:
+            return self.mu + self.sigma * ((-torch.log(u)).pow(-self.xi) - 1) / self.xi
+
+    def mean(self):
+        """Return mean if defined (xi < 1)"""
+        # mu = location parameter
+        # sigma = scale parameter
+        # xi = shape parameter
+        # gamma = gamma function
+        # hardcodes the Euler–Mascheroni constant, which is the mean of the Gumbel distribution — the special case of GEV when ξ = 0.
+        if torch.any(self.xi >= 1):
+            # xi values are ≥ 1
+            return torch.tensor(float("nan"), device=self.mu.device)
+        if torch.all(self.xi.abs() < 1e-8):
+            # xi is approximately zero, this returns the Gumbel mean
+            return self.mu + self.sigma * euler_mascheroni
+        else:
+            # general GEV cases where 0 < xi < 1,
+            return torch.tensor(float("nan"), device=self.mu.device)
+
+    def variance(self):
+        """Return variance if defined (xi < 0.5)"""
+        if torch.any(self.xi >= 0.5):
+            return torch.tensor(float("nan"), device=self.mu.device)
+        if torch.all(self.xi.abs() < 1e-8):
+            # closed-form variance of the Gumbel distribution
+            return (pi**2 / 6) * self.sigma**2
+        else:
+            # 0 < xi < 0.5 — currently not implemented
             return torch.tensor(float("nan"), device=self.mu.device)