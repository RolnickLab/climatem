--- conflicted
+++ resolved
@@ -580,12 +580,7 @@
         # (q_std_y**2 + (q_mu_y - pz_mu) ** 2) / pz_std**2 - 0.5, dim=[1, 2]).mean()
         assert kl >= 0, f"KL={kl} has to be >= 0"
 
-<<<<<<< HEAD
-        self.coeff_kl = 1.0
-        elbo = recons - self.coeff_kl * kl
-=======
         elbo = recons - kl
->>>>>>> b8a58b8f
 
         return elbo, recons, kl, px_mu
 
