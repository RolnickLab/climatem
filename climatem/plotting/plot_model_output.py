--- conflicted
+++ resolved
@@ -1220,11 +1220,7 @@
 
                     elif row == 1:
                         sns.heatmap(
-<<<<<<< HEAD
-                            mat2[i],
-=======
                             mat2[i + 1 - tau],
->>>>>>> 6a73b510
                             ax=axes[i],
                             cbar=False,
                             vmin=-1,
@@ -1235,11 +1231,7 @@
                         )
                     elif row == 2:
                         sns.heatmap(
-<<<<<<< HEAD
-                            mat1[tau - i - 1] - mat2[i],
-=======
                             mat1[tau - i - 1] - mat2[i + 1 - tau],
->>>>>>> 6a73b510
                             ax=axes[i],
                             cbar=False,
                             vmin=-1,
