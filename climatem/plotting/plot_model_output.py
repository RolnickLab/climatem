--- conflicted
+++ resolved
@@ -488,13 +488,10 @@
             axes[1].set_title(f"GT mixing. j={j}, val={gt_w[0, i, j]:.2f}")
 
             plt.savefig(path / f"learned_mixing_x{i}.png")
-    
+
     def plot_compare_prediction(self, x, x_past, x_hat, coordinates: np.ndarray, path):
-        """
-<<<<<<< HEAD
-        Plot the predicted x_hat compared to the ground-truth x using Cartopy.
-        """
-        fig, axs = plt.subplots(3, 1, subplot_kw={'projection': ccrs.Robinson()}, figsize=(12, 12))
+        """Plot the predicted x_hat compared to the ground-truth x using Cartopy."""
+        fig, axs = plt.subplots(3, 1, subplot_kw={"projection": ccrs.Robinson()}, figsize=(12, 12))
 
         titles = ["Previous GT", "Ground-truth", "Prediction"]
         data = [x_past, x, x_hat]
@@ -514,60 +511,8 @@
             pcm = ax.pcolormesh(X, Y, Z, cmap="RdBu_r", vmin=-3.5, vmax=3.5, transform=ccrs.PlateCarree())
             ax.set_title(title)
 
-        fig.colorbar(pcm, ax=axs, orientation='vertical', shrink=0.7, label="Normalized value")
+        fig.colorbar(pcm, ax=axs, orientation="vertical", shrink=0.7, label="Normalized value")
         plt.suptitle("Ground-truth vs prediction", fontsize=16)
-=======
-        Plot the predicted x_hat compared to the ground-truth x
-        Args:
-            x: ground-truth x (for a specific physical variable)
-            x_past: ground-truth x at (t-1)
-            x_hat: x predicted by the model
-            coordinates: array of shape (N, 2), with [lat, lon] or [lon, lat]
-            path: path where to save the plot
-        """
-        fig, axes = plt.subplots(nrows=3, ncols=1, subplot_kw={"projection": ccrs.Robinson()}, figsize=(12, 15))
-        fig.suptitle("Ground-truth vs prediction", fontsize=16)
-
-        # Ensure coordinates are in the right order (lon, lat)
-        if np.max(coordinates[:, 0]) > 91:
-            coordinates = np.flip(coordinates, axis=1)
-
-        lon = coordinates[:, 0]
-        lat = coordinates[:, 1]
-        X, Y = np.meshgrid(np.unique(lon), np.unique(lat))
-
-        for i, ax in enumerate(axes):
-            ax.set_global()
-            ax.coastlines()
-            ax.add_feature(cfeature.BORDERS, linestyle=":")
-            ax.add_feature(cfeature.COASTLINE)
-            ax.add_feature(cfeature.LAND, edgecolor="black")
-            ax.gridlines(draw_labels=False)
-
-            if i == 0:
-                Z = x_past
-                ax.set_title("Previous GT")
-            elif i == 1:
-                Z = x
-                ax.set_title("Ground-truth")
-            elif i == 2:
-                Z = x_hat
-                ax.set_title("Prediction")
-
-            cs = ax.pcolormesh(
-                X,
-                Y,
-                Z.reshape(X.shape[0], X.shape[1]),
-                transform=ccrs.PlateCarree(),
-                cmap="RdBu_r",
-                vmin=-3.5,
-                vmax=3.5,
-            )
-
-        # Add colorbar
-        fig.colorbar(cs, ax=axes.ravel().tolist(), shrink=0.7, orientation="horizontal", label="Normalized value")
-
->>>>>>> b9225872
         plt.savefig(path / "prediction.png", format="png")
         plt.close()
 
