"""
This code is inspired by the SAVAR data generation paper and code "A spatiotemporal stochastic climate model for
benchmarking causal discovery methods for teleconnections", Tibau et al.

2022 The main difference with the provided code is the torch/GPU implementation which considerably speeds up the data
generation process
"""

import itertools as it
import math
from copy import deepcopy
from math import pi
from typing import List

import numpy as np
import torch
import torch.nn as nn
from torch.distributions.multivariate_normal import MultivariateNormal
from tqdm.auto import tqdm


def dict_to_matrix(links_coeffs, default=0):
    """
    Maps to the coefficient matrix.

    Without time :param links_coeffs: :param default: :return: a matrix coefficient of [j, i, \tau-1] where a link is i
    -> j at \tau
    """
    tau_max = max(abs(lag) for (_, lag), _ in it.chain.from_iterable(links_coeffs.values()))

    n_vars = len(links_coeffs)

    graph = np.ones((n_vars, n_vars, tau_max), dtype=float)
    graph *= default

    for j, values in links_coeffs.items():
        for (i, tau), coeff in values:
            graph[j, i, abs(tau) - 1] = coeff

    return graph


class SAVAR:
    """Main class containing SAVAR model."""

    __slots__ = [
        "links_coeffs",
        "n_vars",
        "time_length",
        "transient",
        "spatial_resolution",
        "tau_max",
        "mode_weights",
        "noise_weights",
        "noise_cov",
        "noise_strength",
        "noise_variance",
        "latent_noise_cov",
        "fast_noise_cov",
        "forcing_dict",
        "season_dict",
        "data_field",
        "noise_data_field",
        "seasonal_data_field",
        "forcing_data_field",
        "linearity",
        "poly_degrees",
        "verbose",
        "model_seed",
        "nnar_model",
    ]

    def __init__(
        self,
        links_coeffs: dict,
        time_length: int,
        mode_weights: np.ndarray,
        transient: int = 200,
        noise_weights: np.ndarray = None,
        noise_strength: float = 1,
        noise_variance: float = 1,
        noise_cov: np.ndarray = None,
        latent_noise_cov: np.ndarray = None,
        fast_cov: np.ndarray = None,
        forcing_dict: dict = None,
        linearity: str = "linear",
        poly_degrees: List[int] = [2],
        season_dict: dict = None,
        data_field: np.ndarray = None,
        noise_data_field: np.ndarray = None,
        seasonal_data_field: np.ndarray = None,
        forcing_data_field: np.ndarray = None,
        verbose: bool = False,
        model_seed: int = None,
    ):

        self.links_coeffs = links_coeffs
        self.time_length = time_length
        self.transient = transient
        self.noise_strength = noise_strength
        self.noise_variance = noise_variance  # TODO: NOT USED.
        self.noise_cov = noise_cov

        self.latent_noise_cov = latent_noise_cov  # D_x
        self.fast_noise_cov = fast_cov  # D_y

        self.mode_weights = mode_weights
        self.noise_weights = noise_weights

        self.forcing_dict = forcing_dict
        self.season_dict = season_dict
        self.linearity = linearity
        self.poly_degrees = poly_degrees

        self.data_field = data_field

        self.verbose = verbose
        self.model_seed = model_seed

        # Computed attributes
        print("Creating attributes")
        self.n_vars = len(links_coeffs)
        self.tau_max = max(abs(lag) for (_, lag), _ in it.chain.from_iterable(self.links_coeffs.values()))
        self.spatial_resolution = deepcopy(self.mode_weights.reshape(self.n_vars, -1).shape[1])
        print("spatial-resolution done")

        if self.noise_weights is None:
            self.noise_weights = deepcopy(self.mode_weights)
        if self.latent_noise_cov is None:
            self.latent_noise_cov = np.eye(self.n_vars)
        if self.fast_noise_cov is None:
            self.fast_noise_cov = np.zeros((self.spatial_resolution, self.spatial_resolution))
        print("copies done")

        # Empty attributes
        self.noise_data_field = noise_data_field
        self.seasonal_data_field = seasonal_data_field
        self.forcing_data_field = forcing_data_field

        if np.random is not None:
            np.random.seed(model_seed)

    def generate_data(self, train_nnar=True) -> None:
        """Generates the data of savar :return:"""
        # Prepare the datafield
        if self.data_field is None:
            if self.verbose:
                print("Creating empty data field")
            # Compute the field
            self.data_field = np.zeros((self.spatial_resolution, self.time_length + self.transient))

        # Add noise first
        if self.noise_data_field is None:
            if self.verbose:
                print("Creating noise data field")
            self._add_noise_field()
        else:
            self.data_field += self.noise_data_field

        # Add seasonality
        if self.season_dict is not None:
            if self.verbose:
                print("Adding seasonality forcing")
            self._add_seasonality_forcing()
        else:
            print("No seasonality")

        # Add external forcing
        if self.forcing_dict is not None:
            if self.verbose:
                print("Adding external forcing")
            initial_data = self.data_field.copy()
            self._add_external_forcing()
            diff = self.data_field - initial_data
            print(f"Max change in data field: {diff.max()}")
            print(f"Mean change in data field: {diff.mean()}")
            print(f"Sample values after forcing applied:\n{diff[:, :5]}")
        else:
            print("No forcing")

            # Compute the data
        if self.linearity == "linear":
            if self.verbose:
                print("Creating linear data")
            self._create_linear()
        elif self.linearity == "polynomial":
            if self.verbose:
                print("Creating polynomial data")
            self._create_polynomial()
        else:
            if self.verbose:
                print("Creating nonlinear data")
            if train_nnar:
                print("Training NNAR model before data generation...")
                self.train_nnar(num_epochs=50, learning_rate=0.001, batch_size=32)
            self._create_nonlinear()

    def generate_cov_noise_matrix(self) -> np.ndarray:
        """
        W in NxL data_field L times T.

        :return:
        """

        W = deepcopy(self.noise_weights).reshape(self.n_vars, -1)
        print(f"noise_weights copied, {W.shape}")
        W_plus = np.linalg.pinv(W)
        print("noise_weights inverted")
        # Can we speed this up? since they are all np.eye
        cov = self.noise_strength * W_plus @ W_plus.transpose()  # + self.fast_noise_cov
        print("cov created inverted")

        return cov

    def _add_noise_field(self):

        if self.noise_cov is None:
            print("Generate covariance matrix")
            self.noise_cov = self.generate_cov_noise_matrix()
            self.noise_cov += 1e-6 * np.eye(self.noise_cov.shape[0])

        # Generate noise from cov
        print("Generate noise_data_field multivariate random")
        dev = torch.device("cuda" if torch.cuda.is_available() else "cpu")
        dtype = torch.float32
        mean_torch = torch.zeros(self.spatial_resolution, device=dev, dtype=dtype)
        cov = torch.tensor(self.noise_cov, device=dev, dtype=dtype)
        distrib = MultivariateNormal(loc=mean_torch, covariance_matrix=cov)  # . to(device="cuda")
        noise_data_field = distrib.sample(sample_shape=torch.Size([self.time_length + self.transient]))
        self.noise_data_field = noise_data_field.detach().cpu().numpy().transpose()

        # self.noise_data_field = np.random.multivariate_normal(mean=np.zeros(self.spatial_resolution), cov=self.noise_cov,
        #                                                       size=self.time_length + self.transient).transpose()

        self.data_field += self.noise_data_field

    def _add_seasonality_forcing(self):

        periods = self.season_dict["periods"]  # e.g. [12, 6, 3] for year, half-year, quarter-year
        amplitudes = self.season_dict["amplitudes"]  # same length as periods
        phases = self.season_dict.get("phases", [0.0] * len(periods))

        # year-to-year amplitude / phase jitter
        jitter_cfg = self.season_dict.get("yearly_jitter")  # None or dict
        base_P = periods[0]  # assume first is annual (12 months)
        dev = torch.device("cuda" if torch.cuda.is_available() else "cpu")
        dtype = torch.float32

        T = self.time_length + self.transient
        ncy = math.ceil(T / base_P)  # # of whole cycles

        L = self.data_field.shape[0]
        T = self.time_length + self.transient
        t = torch.arange(T, device=dev, dtype=dtype)
        seasonal = torch.zeros((L, T), device=dev, dtype=dtype)

        σ_A = jitter_cfg["amplitude"] if jitter_cfg else 0.0
        σ_φ = jitter_cfg["phase"] if jitter_cfg else 0.0

        # allow vector inputs, default to identical values otherwise
        σ_Ak = torch.as_tensor(σ_A).expand(len(periods)).to(dtype=dtype, device=dev)
        σ_φk = torch.as_tensor(σ_φ).expand(len(periods)).to(dtype=dtype, device=dev)

        for k, (A, P, φ) in enumerate(zip(amplitudes, periods, phases)):
            # one jitter draw *per year* for this harmonic
            amp_noise_k = 1 + σ_Ak[k] * torch.randn(ncy, device=dev, dtype=dtype)
            phase_noise_k = σ_φk[k] * torch.randn(ncy, device=dev, dtype=dtype)

            amp_series_k = amp_noise_k.repeat_interleave(base_P)[:T]  # (T,)
            phase_series_k = phase_noise_k.repeat_interleave(base_P)[:T]  # (T,)

            seasonal += amp_series_k * A * torch.sin(2 * math.pi / P * (t + phase_series_k) + φ)

        w = self.season_dict.get("season_weight")
        if w is not None:
            if not torch.is_tensor(w):
                w = torch.as_tensor(w, dtype=dtype, device=dev)
            else:
                w = w.to(device=dev, dtype=dtype)
            if w.ndim > 1:
                w = w.reshape(-1)
            if w.numel() != L:
                raise ValueError(f"season_weight has length {w.numel()} but grid has {L} points")
            seasonal *= w.reshape(L, 1)

        seasonal_np = seasonal.cpu().numpy()
        self.seasonal_data_field = seasonal_np
        self.data_field += seasonal_np

    def _add_external_forcing(self):
        """
        Adds external forcing to the data field using PyTorch tensors for GPU acceleration.

        Allows for both linear and nonlinear ramps.
        """
        if self.forcing_dict is None:
            raise TypeError("Forcing dict is empty")

        w_f = deepcopy(self.forcing_dict.get("w_f"))
        f_1 = float(self.forcing_dict.get("f_1", 0))
        f_2 = float(self.forcing_dict.get("f_2", 0))
        f_time_1 = self.forcing_dict.get("f_time_1", 0)
        f_time_2 = self.forcing_dict.get("f_time_2", self.time_length)
        ramp_type = self.forcing_dict.get("ramp_type", "linear")  # Default to linear

        if w_f is None:
            w_f = deepcopy(self.mode_weights)
            w_f = (w_f != 0).astype(int)  # Convert non-zero elements to 1

        print(self.mode_weights.shape)
        # w_f = w_f / (w_f.max() + 1e-8)  # Normalize to range [0,1]

        # Merge last two dims first => shape (d_z, lat*lon)
        temp = w_f.reshape(w_f.shape[0], w_f.shape[1] * w_f.shape[2])
        # sum over dim=0 => shape (lat*lon,)

        dev = torch.device("cuda" if torch.cuda.is_available() else "cpu")
        dtype = torch.float32
        w_f_sum = torch.tensor(temp.sum(axis=0), dtype=dtype, device=dev)
        f_time_1 += self.transient
        f_time_2 += self.transient
        time_length = self.time_length + self.transient

        # Generate the forcing trend using torch tensors
        if ramp_type == "linear":
            ramp = torch.linspace(f_1, f_2, f_time_2 - f_time_1, dtype=dtype, device=dev)
        elif ramp_type == "quadratic":
            t = torch.linspace(0, 1, f_time_2 - f_time_1, dtype=dtype, device=dev)
            ramp = f_1 + (f_2 - f_1) * t**2
        elif ramp_type == "exponential":
            t = torch.linspace(0, 1, f_time_2 - f_time_1, dtype=torch.float32, device=dev)
            ramp = f_1 + (f_2 - f_1) * (torch.exp(t) - 1) / (torch.exp(torch.tensor(1.0)) - 1)
        elif ramp_type == "sigmoid":
            t = torch.linspace(-6, 6, f_time_2 - f_time_1, dtype=dtype, device=dev)
            ramp = f_1 + (f_2 - f_1) * (1 / (1 + torch.exp(-t)))
        elif ramp_type == "sinusoidal":
            t = torch.linspace(0, pi, f_time_2 - f_time_1, dtype=dtype, device=dev)
            ramp = f_1 + (f_2 - f_1) * (0.5 * (1 - torch.cos(t)))
        else:
            raise ValueError(
                "Unsupported ramp type. Choose from 'linear', 'quadratic', 'exponential', 'sigmoid', or 'sinusoidal'."
            )

        # Generate the forcing trend using torch tensors
        trend = torch.cat(
            [
                torch.full((f_time_1,), f_1, dtype=dtype, device=dev),
                ramp,
                torch.full((time_length - f_time_2,), f_2, dtype=dtype, device=dev),
            ]
        ).reshape(1, time_length)

        if w_f_sum.dim() == 2:
            w_f_sum = w_f_sum.sum(dim=0, keepdim=True)  # Sum across the correct dimension

        # Compute the forcing field on GPU
        forcing_field = (w_f_sum.reshape(1, -1) * trend.T).T
        self.forcing_data_field = forcing_field.cpu().numpy()

        print(f"Using {ramp_type} ramp: f_1={f_1}, f_2={f_2}, f_time_1={f_time_1}, f_time_2={f_time_2}")

        print(f"Forcing data field mean: {self.forcing_data_field.mean()}")

        print(f"Before addition - Data field mean: {self.data_field.mean()}")

        self.data_field += self.forcing_data_field

        print(f"After addition - Data field mean: {self.data_field.mean()}")

        # # Convert tensors to numpy for plotting if necessary
        # if isinstance(w_f_sum, torch.Tensor):
        #     w_f_sum = w_f_sum.cpu().numpy()
        # if isinstance(forcing_field, torch.Tensor):
        #     forcing_field = forcing_field.cpu().numpy()
        # if isinstance(data_field_before, torch.Tensor):
        #     data_field_before = data_field_before.cpu().numpy()
        # if isinstance(data_field_after, torch.Tensor):
        #     data_field_after = data_field_after.cpu().numpy()

        # # Compute mean values over spatial dimensions
        # mean_forcing = forcing_field.mean(axis=0)
        # mean_data_before = data_field_before.mean(axis=0)
        # mean_data_after = data_field_after.mean(axis=0)

        # # Plot 1: Mean Forcing over Time
        # plt.figure(figsize=(10, 4))
        # plt.plot(range(time_length), mean_forcing, label="Mean Forcing", color="blue")
        # plt.axvline(x=f_time_1, linestyle="--", color="gray", label="Start Forcing")
        # plt.axvline(x=f_time_2, linestyle="--", color="gray", label="End Forcing")
        # plt.xlabel("Time Steps")
        # plt.ylabel("Forcing Intensity")
        # plt.title("Evolution of External Forcing Over Time")
        # plt.legend()
        # plt.grid()
        # plt.savefig(f"mean_forcing_over_time_{f_1}_{f_2}_{ramp_type}.png")  # Save to a file
        # plt.close()

        # # Plot 2: Mean Data Before and After Forcing
        # plt.figure(figsize=(10, 4))
        # plt.plot(range(time_length), mean_data_before, label="Data Before Forcing", color="red", linestyle="dashed")
        # plt.plot(range(time_length), mean_data_after, label="Data After Forcing", color="green")
        # plt.axvline(x=f_time_1, linestyle="--", color="gray", label="Start Forcing")
        # plt.axvline(x=f_time_2, linestyle="--", color="gray", label="End Forcing")
        # plt.xlabel("Time Steps")
        # plt.ylabel("Mean Data Value")
        # plt.title("Effect of Forcing on Data Field")
        # plt.legend()
        # plt.grid()
        # plt.savefig(f"mean_data_before_after_forcing_{f_1}_{f_2}_{ramp_type}.png")  # Save to a file
        # plt.close()

    def _create_linear(self):
        """Weights N \times L data_field L \times T."""
        weights = deepcopy(self.mode_weights.reshape(self.n_vars, -1))
        # weights_inv = np.linalg.pinv(weights)
        dev = torch.device("cuda" if torch.cuda.is_available() else "cpu")
        weights_inv = torch.Tensor(np.linalg.pinv(weights)).to(device=dev)
        weights = torch.Tensor(weights).to(device=dev)
        time_len = deepcopy(self.time_length)
        time_len += self.transient
        tau_max = self.tau_max

        # phi = dict_to_matrix(self.links_coeffs)
        phi = torch.Tensor(dict_to_matrix(self.links_coeffs)).to(device=dev)
        # data_field = deepcopy(self.data_field)
        data_field = torch.Tensor(self.data_field).to(device=dev)

        print("create_linear")
        for t in tqdm(range(tau_max, time_len)):
            for i in range(tau_max):
                data_field[..., t : t + 1] += weights_inv @ phi[..., i] @ weights @ data_field[..., t - 1 - i : t - i]
                # data_field[..., t:t + 1] += torch.matmul(torch.matmul(torch.matmul(weights_inv, phi[..., i]), weights), data_field[..., t - 1 - i:t - i])

        self.data_field = data_field[..., self.transient :].detach().cpu().numpy()

<<<<<<< HEAD
    def train_nnar(self, num_epochs=50, learning_rate=0.001, batch_size=32):
        """
        Method for training a very simple single-layer neural network with sigmoid activation (one neuron).

        We train it here on pairs (past_values, future_value), but this can be adapted as needed.
        """

        # A trivial net:  data_in -> [Linear] -> [Sigmoid] -> data_out
        self.nnar_model = nn.Sequential(nn.Linear(self.spatial_resolution, self.spatial_resolution), nn.Sigmoid()).to(
            "cuda"
        )

        optimizer = torch.optim.Adam(self.nnar_model.parameters(), lr=learning_rate)
        loss_fn = nn.MSELoss()

        # Create a training dataset from self.data_field: each sample is (X_t, X_{t+1}),
        # (we might later incorporate more lags)

        # collect input-output pairs:
        X = torch.from_numpy(self.data_field[:, :-1].T).float().to("cuda")
        Y = torch.from_numpy(self.data_field[:, 1:].T).float().to("cuda")
        dataset_size = X.shape[0]

        # Simple mini-batch loop
        for epoch in range(num_epochs):
            perm = torch.randperm(dataset_size, device="cuda")
            batch_losses = []

            for i in range(0, dataset_size, batch_size):
                idx = perm[i : i + batch_size]
                x_batch = X[idx]
                y_batch = Y[idx]

                # forward pass
                pred = self.nnar_model(x_batch)
                loss = loss_fn(pred, y_batch)
                batch_losses.append(loss.item())

                # backward + update
                optimizer.zero_grad()
                loss.backward()
                optimizer.step()

            if (epoch + 1) % 5 == 0:
                print(f"Epoch [{epoch+1}/{num_epochs}], Loss: {sum(batch_losses)/len(batch_losses):.6f}")

        print("Training of single-layer NNAR model completed.")

    def _create_nonlinear(self):
        """
        Generates nonlinear data by applying a (trained or simple) nonlinearity at each time step. This method uses the
        same logic as _create_linear to step forward in time and adds the nonlinearity (sigmoid) before adding to
        data_field.

        If train_nnar=True was set, we assume self.nnar_model was trained in generate_data().
        Otherwise, we can do a direct inline "torch.sigmoid(...)" approach.
        Can be increased in complexity if needed
        """

        weights = torch.Tensor(np.linalg.pinv(self.mode_weights.reshape(self.n_vars, -1))).to("cuda")
        phi = torch.Tensor(dict_to_matrix(self.links_coeffs)).to("cuda")
        mode_weights_tensor = torch.Tensor(self.mode_weights.reshape(self.n_vars, -1)).to("cuda")
        data_field = torch.Tensor(self.data_field).to("cuda")

        time_len = self.time_length + self.transient
        tau_max = self.tau_max

        print("create_nonlinear (single-layer net + sigmoid)")

        for t in tqdm(range(tau_max, time_len)):
            # Sum up influences from each lag
            nonlinear_contrib = 0.0
            for i in range(tau_max):
                # get linear combination as in _create_linear
                lincombo = weights @ phi[..., i] @ mode_weights_tensor @ data_field[..., (t - 1 - i) : (t - i)]
                # Apply a sigmoid (or feed it through the small neural net if you want more complexity)
                lincombo_nl = torch.sigmoid(lincombo)
                # accumulate
                nonlinear_contrib += lincombo_nl.squeeze(-1)

            # Add the (nonlinear) effect to the data field at time t
            data_field[:, t] += nonlinear_contrib

        self.data_field = data_field[:, self.transient :].detach().cpu().numpy()

    def _create_polynomial(self):
        """Example polynomial autoregression, e.g. x^2 for poly_degree=2."""
        w_np = np.linalg.pinv(self.mode_weights.reshape(self.n_vars, -1))
        phi_np = dict_to_matrix(self.links_coeffs)

        # choose GPU if available, else CPU — and use float32 everywhere
        dev = torch.device("cuda" if torch.cuda.is_available() else "cpu")
        dtype = torch.float32
        w_torch = torch.tensor(w_np, device=dev, dtype=dtype)
        phi_torch = torch.tensor(phi_np, device=dev, dtype=dtype)
        mw_torch = torch.tensor(
            self.mode_weights.reshape(self.n_vars, -1),
            device=dev,
            dtype=dtype,
        )
        data_field = torch.tensor(self.data_field, device=dev, dtype=dtype)

        time_len = self.time_length + self.transient
        tau_max = self.tau_max

        print(f"create_polynomial with degrees={self.poly_degrees}")

        for t in tqdm(range(tau_max, time_len)):
            # For each time step, sum over the contributions of all lags
            for i in range(tau_max):
                lincombo = w_torch @ phi_torch[..., i] @ mw_torch @ data_field[..., (t - 1 - i) : (t - i)]

                # For each requested polynomial degree, add its effect
                poly_sum = torch.zeros_like(lincombo)
                for deg in self.poly_degrees:
                    poly_sum += lincombo**deg

                data_field[:, t] += poly_sum.squeeze(-1)

        self.data_field = data_field[:, self.transient :].detach().cpu().numpy()
=======
    def _create_intervened_nextstep(self, input_data, intervened_mode=None, intervention_value=None, intervened_t=None):
        """
        Not tested yet!!!

        input_data are the tau timesteps that get intervened on 
        at mode intervened_mode, with value +intervention_value, at timestep intervened_t

        input_data is here of shape `self.spatial_resolution * self.time_length`.
        This is to keep the savar structure similar to the one of `self.data_field`
        """
        
        weights = deepcopy(self.mode_weights.reshape(self.n_vars, -1))
        # weights_inv = np.linalg.pinv(weights)
        weights_inv = torch.Tensor(np.linalg.pinv(weights)).to(device="cuda")
        weights = torch.Tensor(weights).to(device="cuda")
        tau = input_data.shape[1]

        # phi = dict_to_matrix(self.links_coeffs)
        phi = torch.Tensor(dict_to_matrix(self.links_coeffs)).to(device="cuda")
        # data_field = deepcopy(self.data_field)
        next_step = torch.zeros(self.spatial_resolution).to(device="cuda")

        #perform intervention
        input_data[intervened_mode*self.spatial_resolution:(intervened_mode+1)*self.spatial_resolution, intervened_t] += intervention_value

        for i in range(tau_max):
            next_step += weights_inv @ phi[..., i] @ weights @ input_data[..., t - 1 - i : t - i]

        return next_step
>>>>>>> acd1bcba
<|MERGE_RESOLUTION|>--- conflicted
+++ resolved
@@ -433,7 +433,6 @@
 
         self.data_field = data_field[..., self.transient :].detach().cpu().numpy()
 
-<<<<<<< HEAD
     def train_nnar(self, num_epochs=50, learning_rate=0.001, batch_size=32):
         """
         Method for training a very simple single-layer neural network with sigmoid activation (one neuron).
@@ -554,18 +553,18 @@
                 data_field[:, t] += poly_sum.squeeze(-1)
 
         self.data_field = data_field[:, self.transient :].detach().cpu().numpy()
-=======
+
     def _create_intervened_nextstep(self, input_data, intervened_mode=None, intervention_value=None, intervened_t=None):
         """
         Not tested yet!!!
 
-        input_data are the tau timesteps that get intervened on 
+        input_data are the tau timesteps that get intervened on
         at mode intervened_mode, with value +intervention_value, at timestep intervened_t
 
         input_data is here of shape `self.spatial_resolution * self.time_length`.
         This is to keep the savar structure similar to the one of `self.data_field`
         """
-        
+
         weights = deepcopy(self.mode_weights.reshape(self.n_vars, -1))
         # weights_inv = np.linalg.pinv(weights)
         weights_inv = torch.Tensor(np.linalg.pinv(weights)).to(device="cuda")
@@ -577,11 +576,12 @@
         # data_field = deepcopy(self.data_field)
         next_step = torch.zeros(self.spatial_resolution).to(device="cuda")
 
-        #perform intervention
-        input_data[intervened_mode*self.spatial_resolution:(intervened_mode+1)*self.spatial_resolution, intervened_t] += intervention_value
-
-        for i in range(tau_max):
-            next_step += weights_inv @ phi[..., i] @ weights @ input_data[..., t - 1 - i : t - i]
-
-        return next_step
->>>>>>> acd1bcba
+        # perform intervention
+        input_data[
+            intervened_mode * self.spatial_resolution : (intervened_mode + 1) * self.spatial_resolution, intervened_t
+        ] += intervention_value
+
+        for i in range(tau):
+            next_step += weights_inv @ phi[..., i] @ weights @ input_data[..., tau - 1 - i : tau - i]
+
+        return next_step