--- conflicted
+++ resolved
@@ -129,7 +129,6 @@
     # val_dataloader = iter(datamodule.val_dataloader())
 
     # WE SHOULD REMOVE THIS, and initialize with params
-<<<<<<< HEAD
 
     if data_params.isteleconnections:
         d = 1
@@ -140,19 +139,11 @@
 
     datamodule.variables = [v for varlist in data_params.in_var_ids.values() for v in varlist]
 
-=======
-    d = len(data_params.in_var_ids)
-    print(f"Using {d} variables")
->>>>>>> b8a58b8f
     if model_params.instantaneous:
         num_input = d * (experiment_params.tau + 1) * (model_params.tau_neigh * 2 + 1)
     else:
-<<<<<<< HEAD
         num_input = d * experiment_params.tau * (model_params.tau_neigh * 2 + 1)
-=======
-        num_input = d * (experiment_params.tau) * (model_params.tau_neigh * 2 + 1)
-
->>>>>>> b8a58b8f
+
     # set the model
     model = LatentTSDCD(
         num_layers=model_params.num_layers,
