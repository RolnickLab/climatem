--- conflicted
+++ resolved
@@ -1,17 +1,5 @@
 #!/bin/bash
 
-<<<<<<< HEAD
-#SBATCH --job-name=run_noresm
-#SBATCH --output=run_noresm_output.txt
-#SBATCH --error=run_noresm_error.txt                                    # Ask for long job
-#SBATCH --gpus-per-task=2                                                # Ask for 1 GPU
-#SBATCH --cpus-per-task=10                                               # Ask for 2 CPUs
-#SBATCH --ntasks-per-node=1                                              # Ask for 2 CPUs
-#SBATCH --nodes=1                                                        # Ask for 2 CPUs
-#SBATCH --mem=96G                                                       # Ask for 10 GB of RAM
-#SBATCH --time=24:00:00                                                  # The job will run for 2 hours
-#SBATCH --partition=long
-=======
 #SBATCH --job-name=run_single                                           # Set name of job
 #SBATCH --output=run_single_output.txt                                  # Set location of output file
 #SBATCH --error=run_single_error.txt                                    # Set location of error file
@@ -22,7 +10,6 @@
 #SBATCH --mem=32G                                                       # Ask for 32 GB of RAM
 #SBATCH --time=02:00:00                                                 # The job will run for 2 hours
 #SBATCH --partition=long                                                # Ask for long partition
->>>>>>> 5fdeae85
 
 # 0. Clear the environment
 module purge
@@ -53,8 +40,4 @@
     --num_processes=1 \
     --num_machines=1 \
     --gpu_ids='all' \
-<<<<<<< HEAD
-    $HOME/causal_model/climatem/scripts/main_picabu.py --config-path $HOME/causal_model/climatem/configs/single_param_file.json 
-=======
-    $HOME/dev/climatem/scripts/main_picabu.py --config-path single_param_file_savar.json
->>>>>>> 5fdeae85
+    $HOME/causal_model/climatem/scripts/main_picabu.py --config-path $HOME/causal_model/climatem/configs/single_param_file.json 